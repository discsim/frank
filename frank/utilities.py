--- conflicted
+++ resolved
@@ -460,12 +460,8 @@
             `estimate_weights(u, V=V)`
         In each case the variance of V in the uv-bins is used to estimate the
         weights. The first call will use q = np.hypot(u, v) in the uv-bins. The
-<<<<<<< HEAD
-        second and third calls are equivalent to the first with u=0. 
-=======
         second and third calls are equivalent to the first with u=0.
 
->>>>>>> 62c3e612
     """
 
     if verbose:
