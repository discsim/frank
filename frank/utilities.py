--- conflicted
+++ resolved
@@ -24,11 +24,7 @@
 from scipy.fft import fftfreq
 from scipy.interpolate import interp1d
 
-<<<<<<< HEAD
 from frank.constants import deg_to_rad, sterad_to_arsec, rad_to_arcsec
-=======
-from frank.constants import deg_to_rad, sterad_to_arcsec
->>>>>>> 8be68db3
 
 def arcsec_baseline(x):
     """
