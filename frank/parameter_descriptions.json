--- conflicted
+++ resolved
@@ -1,11 +1,11 @@
 {
   "input_output" : {
-    "uvtable_filename" : "UVTable with data to be fit. (columns: u, v, Re(V), Im(V), weights)",
+    "uvtable_filename" : "UVTable with data to be fit (columns: u, v, Re(V), Im(V), weights)",
     "save_dir"         : "Directory in which output datafiles and figures are saved",
     "save_profile_fit" : "Whether to save fitted brightness profile",
     "save_vis_fit"     : "Whether to save fitted visibility distribution",
     "save_uvtables"    : "Whether to save fitted and residual UV tables (these are reprojected)",
-    "iteration_diag"   : "Whether to return diagnostics of the fit iteration"
+    "iteration_diag"   : "Whether to return diagnostics of the fit iteration (needed for diag_plot)"
   },
 
   "modify_data" : {
@@ -14,22 +14,17 @@
   },
 
   "geometry" : {
-<<<<<<< HEAD
-    "known_geometry"   : "Whether to manually specify a geometry (if False, geometry will be fit)",
-    "fit_geometry"     : "Whether to fit for the source's geometry (on-sky projection)",    
-=======
-    "geometry_type": "'known' or 'gaussian'.  Specifies how the geometry is determines",
->>>>>>> 89cdb431
+    "geometry_type"    : "How the geometry is determined: 'known' if user-supplied, 'gaussian' if it is to be fit",
     "fit_phase_offset" : "Whether to fit for the phase center or just the inclination and position angle",
-    "inc"              : "Inclination. [deg]",
-    "pa"               : "Position angle. [deg]",
-    "dra"              : "Delta (offset from 0) right ascension. [arcsec]",
-    "ddec"             : "Delta declination. [arcsec]"
+    "inc"              : "Inclination [deg]",
+    "pa"               : "Position angle [deg]",
+    "dra"              : "Delta (offset from 0) right ascension [arcsec]",
+    "ddec"             : "Delta declination [arcsec]"
   },
 
   "hyperpriors" : {
     "n"                : "Number of collocation points used in the fit (suggested range 100 - 300)",
-    "rout"             : "Maximum disc radius in the fit (best to overestimate size of source). [arcsec]",
+    "rout"             : "Maximum disc radius in the fit (best to overestimate size of source) [arcsec]",
     "alpha"            : "Order parameter for the power spectrum's inverse Gamma prior (suggested range 1.00 - 1.50)",
     "p0"               : "Scale parameter for the power spectrum's inverse Gamma prior (suggested >0, <<1)",
     "wsmooth"          : "Strength of smoothing applied to the power spectrum (suggested range 10^-4 - 10^-1)",
@@ -41,9 +36,9 @@
     "full_plot"        : "Whether to make a figure more fully showing the fit and its diagnostics",
     "diag_plot"        : "Whether to make a diagnostic figure showing fit convergence metrics",
     "save_figs"        : "Whether to save generated figures",
-    "dist"             : "Distance to source, optionally used for plotting. [AU]",
+    "dist"             : "Distance to source, optionally used for plotting [AU]",
     "force_style"      : "Whether to use preconfigured matplotlib rcParams in generated figures",
-    "bin_widths"       : "Bin widths in which to bin the observed visibilities. [\\lambda]",
+    "bin_widths"       : "Bin widths in which to bin the observed visibilities [\\lambda]",
     "start_iter"       : "First iteration in the range of iterations to be plotted in the diagnostic figure",
     "stop_iter"        : "Last iteration in the range of iterations to be plotted in the diagnostic figure"
   }
