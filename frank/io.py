# Frankenstein: 1D disc brightness profile reconstruction from Fourier data
# using non-parametric Gaussian Processes
#
# Copyright (C) 2019-2020  R. Booth, J. Jennings, M. Tazzari
#
# This program is free software: you can redistribute it and/or modify
# it under the terms of the GNU General Public License as published by
# the Free Software Foundation, either version 3 of the License, or
# (at your option) any later version.
#
# This program is distributed in the hope that it will be useful,
# but WITHOUT ANY WARRANTY; without even the implied warranty of
# MERCHANTABILITY or FITNESS FOR A PARTICULAR PURPOSE.  See the
# GNU General Public License for more details.
#
# You should have received a copy of the GNU General Public License
# along with this program.  If not, see <https://www.gnu.org/licenses/>
#
"""This module has functions that read in a UVTable and save fit results to
   file.
"""

import os
import numpy as np
import pickle


def load_uvtable(data_file):
    r"""
    Read in a UVTable with data to be fit

    Parameters
    ----------
    data_file : string
          UVTable with data to be fit, with columns:
          u [lambda]  v [lambda]  Re(V) [Jy]  Im(V) [Jy] Weight [Jy^-2]

    Returns
    -------
    u, v : array, unit = :math:`\lambda`
          u and v coordinates of observations
    vis : array, unit = Jy
          Observed visibilities (complex: real + imag * 1j)
    weights : array, unit = Jy^-2
          Weights on the visibilities, of the form
          :math:`1 / \sigma^2`
    """
    import os.path
    extension = os.path.splitext(data_file)[1]

    if extension in {'.txt', '.dat'}:
        u, v, re, im, weights = np.genfromtxt(data_file).T
        vis = re + 1j*im

    elif extension == '.npz':
        dat = np.load(data_file)
        u, v, vis, weights = [dat[i] for i in ['u', 'v', 'V', 'weights']]

    else:
        raise ValueError("You provided a UVTable with the extension {}."
                         " Please provide it as a `.txt`, `.dat`, `.npy`, or"
                         " `.npz`.".format(extension))

    return u, v, vis, weights


def save_fit(u, v, vis, weights, sol, prefix,
             save_profile_fit=True, save_vis_fit=True, save_uvtables=True,
<<<<<<< HEAD
             save_iteration_diag=True, iteration_diag=None
=======
             save_iteration_diag=False, format='npz',
>>>>>>> e0f67aa9
             ):
    r"""
    Save datafiles of fit results

    Parameters
    ----------
    u, v : array, unit = :math:`\lambda`
        u and v coordinates of observations
    vis : array, unit = Jy
        Complex visibilities
    weights : array, unit = Jy^-2
        Weights on the visibilities, of the form
        :math:`1 / \sigma^2`
    sol : _HankelRegressor object
        Reconstructed profile using Maximum a posteriori power spectrum
        (see frank.radial_fitters.FrankFitter)
    prefix : string
        Base part of the filename to which files will be saved
    save_profile_fit : bool
        Whether to save fitted brightness profile
    save_vis_fit : bool
        Whether to save fitted visibility distribution
        NOTE: This is deprojected
    save_uvtables : bool
        Whether to save fitted and residual UVTables
        NOTE: These are reprojected
    save_iteration_diag : bool
        Whether to save diagnostics of the fit iteration
<<<<<<< HEAD
    iteration_diag : _HankelRegressor object
        Diagnostics of the fit iteration
        (see radial_fitters.FrankFitter.fit)
    """

    with open(prefix + '_frank_sol.obj', 'wb') as f: pickle.dump(sol, f)
=======
    format : string, default = 'npz'
        File format in which to save the fit's output UVTable(s)
    """

    if not format in {'txt', 'dat', 'npz'}:
        raise ValueError("'format' must be 'npz', 'txt', or 'dat'.")

    with open(prefix + '_frank_sol.obj', 'wb') as f:
        pickle.dump(sol, f)
>>>>>>> e0f67aa9

    if save_iteration_diag:
        with open(prefix + '_frank_iteration_diagnostics.obj', 'wb') as f:
            pickle.dump(iteration_diag, f)

    if save_profile_fit:
        np.savetxt(prefix + '_frank_profile_fit.txt',
                   np.array([sol.r, sol.mean, np.diag(sol.covariance)**.5]).T,
                   header='r [arcsec]\tI [Jy/sr]\tI_uncer [Jy/sr]')

    if save_vis_fit:
        if format in {'txt', 'dat'}:
            np.savetxt(prefix + '_frank_vis_fit.' + format,
                       np.array([sol.q, sol.predict_deprojected(sol.q).real]).T,
                       header='Baseline [lambda]\tProjected Re(V) [Jy]')
        elif format == 'npz':
            np.savez(prefix + '_frank_vis_fit.' + format,
                     uv=sol.q, V=sol.sol.predict_deprojected(sol.q),
                     units={'uv': 'lambda', 'V': 'Jy'})

    if save_uvtables:
<<<<<<< HEAD
        np.savetxt(prefix + '_frank_uv_fit.txt',
                   np.stack([u, v, sol.predict(u, v).real,
                             sol.predict(u, v).imag, weights], axis=-1),
                             header='u [lambda]\tv [lambda]\tRe(V)'
                             ' [Jy]\tIm(V) [Jy]\tWeight [Jy^-2]')

        np.savetxt(prefix + '_frank_uv_resid.txt',
                   np.stack([u, v, vis.real - sol.predict(u, v).real,
                             vis.imag - sol.predict(u, v).imag, weights],
                             axis=-1),
                             header='u [lambda]\tv [lambda]\tRe(V) [Jy]\tIm(V)'
                                    ' [Jy]\tWeight [Jy^-2]')
=======
        V_pred = sol.predict(u, v)

        if format in {'txt', 'dat'}:
            header = 'u [lambda]\tv [lambda]\tRe(V)  [Jy]\tIm(V) [Jy]\tWeight [Jy^-2]'

            np.savetxt(prefix + '_frank_uv_fit.' + format,
                       np.stack([u, v, V_pred.real, V_pred.imag,
                                 weights], axis=-1), header=header)

            np.savetxt(prefix + '_frank_uv_resid.' + format,
                       np.stack([u, v, vis.real - V_pred.real,
                                 vis.imag - V_pred.imag, weights], axis=-1),
                       header=header)

        elif format == 'npz':
            units = {'u': 'lambda', 'v': 'lambda',
                     'V': 'Jy', 'weights': "Jy^-2"}
            np.savez(prefix + '_frank_vis_fit.' + format,
                     u=u, v=v, V=V_pred, weights=weights,
                     units=units)

            np.savez(prefix + '_frank_vis_resid.' + format,
                     u=u, v=v, V=vis - V_pred, weights=weights,
                     units=units)
>>>>>>> e0f67aa9
<|MERGE_RESOLUTION|>--- conflicted
+++ resolved
@@ -66,11 +66,8 @@
 
 def save_fit(u, v, vis, weights, sol, prefix,
              save_profile_fit=True, save_vis_fit=True, save_uvtables=True,
-<<<<<<< HEAD
              save_iteration_diag=True, iteration_diag=None
-=======
-             save_iteration_diag=False, format='npz',
->>>>>>> e0f67aa9
+             format='npz',
              ):
     r"""
     Save datafiles of fit results
@@ -99,24 +96,17 @@
         NOTE: These are reprojected
     save_iteration_diag : bool
         Whether to save diagnostics of the fit iteration
-<<<<<<< HEAD
-    iteration_diag : _HankelRegressor object
+    iteration_diag : dict
         Diagnostics of the fit iteration
         (see radial_fitters.FrankFitter.fit)
-    """
-
-    with open(prefix + '_frank_sol.obj', 'wb') as f: pickle.dump(sol, f)
-=======
     format : string, default = 'npz'
         File format in which to save the fit's output UVTable(s)
     """
-
+    
     if not format in {'txt', 'dat', 'npz'}:
         raise ValueError("'format' must be 'npz', 'txt', or 'dat'.")
-
-    with open(prefix + '_frank_sol.obj', 'wb') as f:
-        pickle.dump(sol, f)
->>>>>>> e0f67aa9
+    
+    with open(prefix + '_frank_sol.obj', 'wb') as f: pickle.dump(sol, f)
 
     if save_iteration_diag:
         with open(prefix + '_frank_iteration_diagnostics.obj', 'wb') as f:
@@ -138,20 +128,6 @@
                      units={'uv': 'lambda', 'V': 'Jy'})
 
     if save_uvtables:
-<<<<<<< HEAD
-        np.savetxt(prefix + '_frank_uv_fit.txt',
-                   np.stack([u, v, sol.predict(u, v).real,
-                             sol.predict(u, v).imag, weights], axis=-1),
-                             header='u [lambda]\tv [lambda]\tRe(V)'
-                             ' [Jy]\tIm(V) [Jy]\tWeight [Jy^-2]')
-
-        np.savetxt(prefix + '_frank_uv_resid.txt',
-                   np.stack([u, v, vis.real - sol.predict(u, v).real,
-                             vis.imag - sol.predict(u, v).imag, weights],
-                             axis=-1),
-                             header='u [lambda]\tv [lambda]\tRe(V) [Jy]\tIm(V)'
-                                    ' [Jy]\tWeight [Jy^-2]')
-=======
         V_pred = sol.predict(u, v)
 
         if format in {'txt', 'dat'}:
@@ -175,5 +151,4 @@
 
             np.savez(prefix + '_frank_vis_resid.' + format,
                      u=u, v=v, V=vis - V_pred, weights=weights,
-                     units=units)
->>>>>>> e0f67aa9
+                     units=units)