# Frankenstein: 1D disc brightness profile reconstruction from Fourier data
# using non-parametric Gaussian Processes
#
# Copyright (C) 2019-2020  R. Booth, J. Jennings, M. Tazzari
#
# This program is free software: you can redistribute it and/or modify
# it under the terms of the GNU General Public License as published by
# the Free Software Foundation, either version 3 of the License, or
# (at your option) any later version.
#
# This program is distributed in the hope that it will be useful,
# but WITHOUT ANY WARRANTY; without even the implied warranty of
# MERCHANTABILITY or FITNESS FOR A PARTICULAR PURPOSE.  See the
# GNU General Public License for more details.
#
# You should have received a copy of the GNU General Public License
# along with this program.  If not, see <https://www.gnu.org/licenses/>
#
"""This module generates figures for a Frankenstein fit and its diagnostics.
"""
import os
import numpy as np
import matplotlib.pyplot as plt
from matplotlib.gridspec import GridSpec
from matplotlib.colors import PowerNorm
import logging

from frank.utilities import UVDataBinner

from frank.plot import (
    plot_deprojection_effect,
    plot_brightness_profile,
    plot_vis_quantity,
    plot_vis_hist,
    plot_profile_iterations,
    plot_2dsweep,
    plot_pwr_spec_iterations,
    plot_convergence_criterion
)

# Suppress some benign warnings
import warnings
warnings.filterwarnings('ignore', '.*compatible with tight_layout.*')
warnings.filterwarnings('ignore', '.*handles with labels found.*')


# Global settings for plots
cs = ['#a4a4a4', 'k', '#f781bf', '#dede00']
cs2 = ['#3498DB', '#984ea3', '#4daf4a', '#ff7f00']
hist_cs = ['#e41a1c', '#999999', '#377eb8', '#ff7f00', '#4daf4a', '#f781bf',
           '#984ea3', '#dede00']
multifit_cs = ['#e41a1c', '#999999', '#377eb8', '#ff7f00', '#4daf4a', '#f781bf',
               '#984ea3', '#dede00']
ms = ['x', '+', '.', '1']


class _DoNothingContextManager(object):
    def __init__(self, dummy_resource=None):
        self.dummy_resource = dummy_resource
    def __enter__(self):
        return self.dummy_resource
    def __exit__(self, *args):
        pass

def frank_plotting_style_context_manager(use_frank_style=True):
    """Get a context manager for temporary use of frank's own plotting style"""
    if use_frank_style:
        frank_path = os.path.dirname(__file__)
        style_path = os.path.join(frank_path, 'frank.mplstyle')
        return plt.style.context(style_path)
    else:
        return _DoNothingContextManager()

def use_frank_plotting_style():
    """Set matplotlib to use frank's own plotting style"""
    frank_path = os.path.dirname(__file__)
    style_path = os.path.join(frank_path, 'frank.mplstyle')
    plt.style.use(style_path)


def make_deprojection_fig(u, v, vis, weights, geom, bin_widths, logx=False,
                          logy=False, force_style=True, save_prefix=None,
                          figsize=(8, 6)):
    r"""
    Produce a simple figure showing the effect of deprojection on the (u, v)
    coordinates and visibilities

    Parameters
    ----------
    u, v : array, unit = :math:`\lambda`
        Projected (u, v) coordinates
    vis : array, unit = Jy
        Projected visibilities (complex: real + imag * 1j)
    weights : array, unit = Jy^-2
        Weights assigned to observed visibilities, of the form
        :math:`1 / \sigma^2`
    geom : SourceGeometry object
        Fitted geometry (see frank.geometry.SourceGeometry)
    bin_widths : list, unit = \lambda
        Bin widths in which to bin the observed visibilities
    logy : bool, default = False
        Whether to plot the visibility distributions in log(flux)
    force_style: bool, default = True
        Whether to use preconfigured matplotlib rcParams in generated figure
    save_prefix : string, default = None
        Prefix for saved figure name. If None, the figure won't be saved
    figsize : tuple = (width, height) of figure, unit = inch

    Returns
    -------
    fig : Matplotlib `.Figure` instance
        The produced figure, including the GridSpec
    axes : Matplotlib `~.axes.Axes` class
        The axes of the produced figure
    """

    logging.info('    Making deprojection figure')

    # Apply the deprojection to the provided (u, v) coordinates
    # and visibility amplitudes
    up, vp, visp = geom.apply_correction(u, v, vis)

    re_vis = np.real(vis)
    re_visp = np.real(visp)

    bsp = np.hypot(up, vp)

    with frank_plotting_style_context_manager(force_style):
        gs = GridSpec(2, 1, hspace=0.2, top=0.97, left=0.07, right=0.97)
        fig = plt.figure(figsize=figsize)

        ax0 = fig.add_subplot(gs[0])
        ax1 = fig.add_subplot(gs[1])
        axes = [ax0, ax1]

        plot_deprojection_effect(u / 1e6, v / 1e6, up / 1e6, vp / 1e6,
                                 re_vis * 1e3, re_visp * 1e3, axes)

    for i in range(len(bin_widths)):
        binned_vis = UVDataBinner(bsp, visp, weights, bin_widths[i])
        vis_re = binned_vis.V.real
        vis_err_re = binned_vis.error.real

        if logy:
            lab=r'Deprojected, >0, {:.0f} k$\lambda$ bins'.format(bin_widths[i]/1e3)
        else:
            lab=r'Deprojected, {:.0f} k$\lambda$ bins'.format(bin_widths[i]/1e3)
        plot_vis_quantity(binned_vis.uv / 1e6, vis_re * 1e3, ax1, c=cs[i],
             marker=ms[i], ls='None',
             label=lab)

        if logy:
            plot_vis_quantity(binned_vis.uv / 1e6, -vis_re * 1e3, ax1, c=cs2[i],
                 marker=ms[i], ls='None',
                 label=r'Deprojected, <0, {:.0f} k$\lambda$ bins'.format(bin_widths[i]/1e3))

    ax0.set_xlabel(r'u [M$\lambda$]')
    ax0.set_ylabel(r'v [M$\lambda$]')

    ax1.set_xlabel(r'Baseline [M$\lambda$]')
    ax1.set_ylabel('Re(V) [mJy]')
    if logx:
        ax1.set_xscale('log')
    if logy:
        ax1.set_yscale('log')
        ax1.set_ylim(bottom=1e-3)

    ax0.legend(loc=0)
    ax1.legend(loc=0)

    plt.tight_layout()

    if save_prefix:
        plt.savefig(save_prefix + '_frank_deprojection.png', dpi=300)
        plt.close()

    return fig, axes


def make_quick_fig(u, v, vis, weights, sol, bin_widths, priors, dist=None,
                   logx=False, force_style=True, save_prefix=None,
                   stretch='power', gamma=1.0, asinh_a=0.02, figsize=(8,6)):
    r"""
    Produce a simple figure showing just a Frankenstein fit, not any diagnostics

    Parameters
    ----------
    u, v : array, unit = :math:`\lambda`
        u and v coordinates of observations
    vis : array, unit = Jy
        Observed visibilities (complex: real + imag * 1j)
    weights : array, unit = Jy^-2
        Weights assigned to observed visibilities, of the form
        :math:`1 / \sigma^2`
    sol : _HankelRegressor object
        Reconstructed profile using Maximum a posteriori power spectrum
        (see frank.radial_fitters.FrankFitter)
    bin_widths : list, unit = \lambda
        Bin widths in which to bin the observed visibilities
    priors : dict
        Dictionary with fit hyperparameters: 'alpha', 'wsmooth', 'Rmax', 'N', 'p0'.
        Used for figure title
    dist : float, optional, unit = AU, default = None
        Distance to source, used to show second x-axis in [AU]
    logx : bool, default = False
        Whether to plot the visibility distributions in log(baseline)
    gamma : float, default = 1.0
        Index of power law normalization to apply to swept profile image's
        colormap (see matplotlib.colors.PowerNorm).
        gamma=1.0 yields a linear colormap
    force_style: bool, default = True
        Whether to use preconfigured matplotlib rcParams in generated figure
    save_prefix : string, default = None
        Prefix for saved figure name. If None, the figure won't be saved
    stretch : string, default = 'power'
        Transformation to apply to the colorscale. The default 'power' is a
        power law stretch. The other option is 'asinh', an arcsinh stretch,
        which requires astropy.visualization.mpl_normalize.simple_norm
    asinh_a : float, default = 0.02
        Scale parameter for an asinh stretch
    figsize : tuple = (width, height) of figure, unit = inch

    Returns
    -------
    fig : Matplotlib `.Figure` instance
        The produced figure, including the GridSpec
    axes : Matplotlib `~.axes.Axes` class
        The axes of the produced figure
    """

    logging.info('    Making quick figure')

    alpha, wsmooth, Rmax, N, p0 = priors['alpha'], priors['wsmooth'],\
                                  priors['Rmax'], priors['N'], priors['p0']

    with frank_plotting_style_context_manager(force_style):
        gs = GridSpec(3, 2, hspace=0, bottom=.12)
        gs2 = GridSpec(3, 2, hspace=.2)
        fig = plt.figure(figsize=figsize)
        fig.suptitle(r'Fit hyperparameters: $\alpha$={:.2f}, $w_{{smooth}}$={:.1e}, R$_{{max}}$={}, '\
                     'N={}, p$_0$={:.0e}'.format(alpha, wsmooth, Rmax, N, p0))

        ax0 = fig.add_subplot(gs[0])
        ax1 = fig.add_subplot(gs[2])

        ax2 = fig.add_subplot(gs[1])
        ax3 = fig.add_subplot(gs[3])

        ax4 = fig.add_subplot(gs2[4])
        ax5 = fig.add_subplot(gs2[5])

        ax0.text(.5, .9, 'a)', transform=ax0.transAxes)
        ax1.text(.5, .9, 'b)', transform=ax1.transAxes)

        ax2.text(.5, .9, 'c)', transform=ax2.transAxes)
        ax3.text(.5, .9, 'd)', transform=ax3.transAxes)

        ax4.text(.5, .9, 'e)', c='w', transform=ax4.transAxes)
        ax5.text(.5, .9, 'f)', c='w', transform=ax5.transAxes)

        axes = [ax0, ax1, ax2, ax3, ax4, ax5]

<<<<<<< HEAD
        total_flux = trapz(sol.I * 2 * np.pi * sol.r, sol.r)
        plot_brightness_profile(sol.r, sol.I / 1e10, ax0, c='r',
            label='frank, total flux {:.2e} Jy'.format(total_flux))
=======
        plot_brightness_profile(sol.r, sol.mean / 1e10, ax0, c='r', label='frank')
>>>>>>> 422f0b09
        if dist:
            ax0_5 = plot_brightness_profile(sol.r, sol.I / 1e10, ax0, dist=dist, c='r')
            xlims = ax0.get_xlim()
            ax0_5.set_xlim(np.multiply(xlims, dist))

        plot_brightness_profile(sol.r, sol.I / 1e10, ax1, c='r', label='frank')

        u_deproj, v_deproj, vis_deproj = sol.geometry.apply_correction(u, v, vis)
        baselines = (u_deproj**2 + v_deproj**2)**.5
        grid = np.logspace(np.log10(min(baselines.min(), sol.q[0])),
                           np.log10(max(baselines.max(), sol.q[-1])),
                           10**4)

        for i in range(len(bin_widths)):
            binned_vis = UVDataBinner(
                baselines, vis_deproj, weights, bin_widths[i])
            vis_re_kl = binned_vis.V.real * 1e3
            vis_err_re_kl = binned_vis.error.real * 1e3
            vis_fit = sol.predict_deprojected(binned_vis.uv).real * 1e3

            for ax in [ax2, ax3]:
                plot_vis_quantity(binned_vis.uv / 1e6, vis_re_kl, ax,
                     vis_err_re_kl, c=cs[i],
                     marker=ms[i], ls='None',
                     label=r'Obs., {:.0f} k$\lambda$ bins'.format(bin_widths[i]/1e3))

        vis_fit_kl = sol.predict_deprojected(grid).real * 1e3
        plot_vis_quantity(grid / 1e6, vis_fit_kl, ax2, c='r', label='frank', zorder=10)

        # Make a guess of good y-bounds for zooming in on the visibility fit
        # in linear-y
        zoom_ylim_guess = abs(vis_fit_kl[np.int(.5 * len(vis_fit_kl)):]).max()
        zoom_bounds = [-1.1 * zoom_ylim_guess, 1.1 * zoom_ylim_guess]
        ax3.set_ylim(zoom_bounds)

        plot_vis_quantity(grid / 1e6, vis_fit_kl, ax3, c='r', label='frank', zorder=10)

        vmax = sol.I.max()
        if stretch == 'asinh':
            vmin = max(0, min(sol.I))
            from astropy.visualization.mpl_normalize import simple_norm
            norm = simple_norm(sol.I, stretch='asinh', asinh_a=asinh_a, min_cut=vmin)
        elif stretch == 'power':
            vmin = 0
            norm = PowerNorm(gamma, vmin, vmax)
        else:
            err = ValueError("Unknown 'stretch'. Should be one of 'power' or 'asinh'")
            raise err

<<<<<<< HEAD
        plot_2dsweep(sol.r, sol.I, ax=ax4, cmap='inferno', norm=norm, vmin=vmin,
                    vmax=vmax / 1e10, project=False)
        plot_2dsweep(sol.r, sol.I, ax=ax5, cmap='inferno', norm=norm, vmin=vmin,
                    vmax=vmax / 1e10, project=True, geom=sol.geometry)
=======
        plot_2dsweep(sol.r, sol.mean, ax=ax4, cmap='inferno', norm=norm,
                    vmin=vmin, vmax=vmax, project=False)
        plot_2dsweep(sol.r, sol.mean, ax=ax5, cmap='inferno', norm=norm,
                    vmin=vmin, vmax=vmax, project=True,
                    geom=sol.geometry)
>>>>>>> 422f0b09

        ax1.set_xlabel('r ["]')
        ax0.set_ylabel(r'Brightness [$10^{10}$ Jy sr$^{-1}$]')
        ax1.set_ylabel(r'Brightness [$10^{10}$ Jy sr$^{-1}$]')
        ax1.set_yscale('log')
        ax1.set_ylim(bottom=1e-3)

        ax3.set_xlabel(r'Baseline [M$\lambda$]')
        ax2.set_ylabel('Re(V) [mJy]')
        ax3.set_ylabel('Re(V) [mJy]')

        if logx:
            ax2.set_xscale('log')
            ax3.set_xscale('log')

        ax2.set_xlim(right=max(baselines) / 1e6 * 1.2)
        xlims = ax2.get_xlim()
        ax3.set_xlim(xlims)

        ax4.set_xlabel('RA offset ["]')
        ax4.set_ylabel('Dec offset ["]')
        ax5.set_xlabel('RA offset ["]')
        ax5.set_ylabel('Dec offset ["]')

        plt.setp(ax0.get_xticklabels(), visible=False)
        plt.setp(ax2.get_xticklabels(), visible=False)

        plt.tight_layout()

        if save_prefix:
            plt.savefig(save_prefix + '_frank_fit_quick.png', dpi=300)
            plt.close()

    return fig, axes


def make_full_fig(u, v, vis, weights, sol, bin_widths, priors,
                  dist=None, logx=False, force_style=True,
                  save_prefix=None, norm_residuals=False, stretch='power',
                  gamma=1.0, asinh_a=0.02, figsize=(8, 6)):
    r"""
    Produce a figure showing a Frankenstein fit and some useful diagnostics

    Parameters
    ----------
    u, v : array, unit = :math:`\lambda`
        u and v coordinates of observations
    vis : array, unit = Jy
        Observed visibilities (complex: real + imag * 1j)
    weights : array, unit = Jy^-2
        Weights assigned to observed visibilities, of the form
        :math:`1 / \sigma^2`
    sol : _HankelRegressor object
        Reconstructed profile using maximum a posteriori power spectrum
        (see frank.radial_fitters.FrankFitter)
    bin_widths : list, unit = \lambda
        Bin widths in which to bin the observed visibilities
    priors : dict
        Dictionary with fit hyperparameters: 'alpha', 'wsmooth', 'Rmax', 'N', 'p0'.
        Used for figure title
    dist : float, optional, unit = AU, default = None
        Distance to source, used to show second x-axis in [AU]
    logx : bool, default = False
        Whether to plot the visibility distributions in log(baseline)
    force_style: bool, default = True
        Whether to use preconfigured matplotlib rcParams in generated figure
    save_prefix : string, default = None
        Prefix for saved figure name. If None, the figure won't be saved
    norm_residuals : bool, default = False
        Whether to normalize the residual visibilities by the data's
        visibility amplitudes
    stretch : string, default = 'power'
        Transformation to apply to the colorscale. The default 'power' is a
        power law stretch. The other option is 'asinh', an arcsinh stretch,
        which requires astropy.visualization.mpl_normalize.simple_norm
    gamma : float, default = 1.0
        Index of power law normalization to apply to swept profile image's
        colormap (see matplotlib.colors.PowerNorm).
        gamma=1.0 yields a linear colormap
    asinh_a : float, default = 0.02
        Scale parameter for an asinh stretch
    figsize : tuple = (width, height) of figure, unit = inch

    Returns
    -------
    fig : Matplotlib `.Figure` instance
        The produced figure, including the GridSpec
    axes : Matplotlib `~.axes.Axes` class
        The axes of the produced figure
    """

    logging.info('    Making full figure')

    alpha, wsmooth, Rmax, N, p0 = priors['alpha'], priors['wsmooth'],\
                                  priors['Rmax'], priors['N'], priors['p0']

    with frank_plotting_style_context_manager(force_style):
        gs = GridSpec(3, 3, hspace=0, wspace=0.25, left=0.06, right=0.98)
        gs1 = GridSpec(4, 3, hspace=0, wspace=0.25, left=0.06, right=0.98)
        gs2 = GridSpec(3, 3, hspace=.35, wspace=0.25, left=0.06, right=0.98)
        fig = plt.figure(figsize=figsize)
        fig.suptitle(r'Fit hyperparameters: $\alpha$={:.2f}, $w_{{smooth}}$={:.1e}, R$_{{max}}$={}, '\
                     'N={}, p$_0$={:.0e}'.format(alpha, wsmooth, Rmax, N, p0))

        ax0 = fig.add_subplot(gs[0])
        ax1 = fig.add_subplot(gs[3])
        ax2 = fig.add_subplot(gs2[6])

        ax3 = fig.add_subplot(gs[1])
        ax4 = fig.add_subplot(gs[4])
        ax5 = fig.add_subplot(gs[7])

        ax6 = fig.add_subplot(gs1[2])
        ax7 = fig.add_subplot(gs1[5])
        ax8 = fig.add_subplot(gs1[8])
        ax9 = fig.add_subplot(gs1[11])

        ax0.text(.9, .6, 'a)', transform=ax0.transAxes)
        ax1.text(.9, .6, 'b)', transform=ax1.transAxes)
        ax2.text(.1, .9, 'c)', c='w', transform=ax2.transAxes)

        ax3.text(.9, .5, 'd)', transform=ax3.transAxes)
        ax4.text(.9, .1, 'e)', transform=ax4.transAxes)
        ax5.text(.9, .1, 'f)', transform=ax5.transAxes)
        ax6.text(.9, .1, 'g)', transform=ax6.transAxes)
        ax7.text(.9, .9, 'h)', transform=ax7.transAxes)
        ax8.text(.9, .1, 'i)', transform=ax8.transAxes)
        ax9.text(.9, .1, 'j)', transform=ax9.transAxes)

        axes = [ax0, ax1, ax2, ax3, ax4, ax5, ax6, ax7, ax8, ax9]

<<<<<<< HEAD
        # Calculate the fit's total flux (2D, by sweeping the 1D profile over 2\pi)
        total_flux = trapz(sol.I * 2 * np.pi * sol.r, sol.r)

        # Plot the fitted brightness profile in linear- and log-y
        plot_brightness_profile(sol.r, sol.I / 1e10, ax0, c='r',
            label='frank, total flux {:.2e} Jy'.format(total_flux))
=======
        # Plot the fitted brightness profile in linear- and log-y
        plot_brightness_profile(sol.r, sol.mean / 1e10, ax0, c='r', label='frank')
>>>>>>> 422f0b09
        if dist:
            ax0_5 = plot_brightness_profile(sol.r, sol.I / 1e10, ax0, dist=dist, c='r')
            xlims = ax0.get_xlim()
            ax0_5.set_xlim(np.multiply(xlims, dist))

        plot_brightness_profile(sol.r, sol.I / 1e10, ax1, c='r', label='frank')

        # Apply deprojection to the provided (u, v) coordinates
        # and visibility amplitudes
        u_deproj, v_deproj, vis_deproj = sol.geometry.apply_correction(u, v, vis)
        baselines = (u_deproj**2 + v_deproj**2)**.5
        # Set a grid of baselines on which to plot the visibility domain frank fit
        grid = np.logspace(np.log10(min(baselines.min(), sol.q[0])),
                           np.log10(max(baselines.max(), sol.q[-1])), 10**4
                           )
        # Map the frank visibility fit to `grid`, considering only the real component
        # that frank fits
        vis_fit_kl = sol.predict_deprojected(grid).real * 1e3

        # Make a guess of good y-bounds for zooming in on the visibility fit
        # in linear-y
        zoom_ylim_guess = abs(vis_fit_kl[np.int(.5 * len(vis_fit_kl)):]).max()
        zoom_bounds = [-1.1 * zoom_ylim_guess, 1.1 * zoom_ylim_guess]
        ax4.set_ylim(zoom_bounds)

        # Bin the observed (real and imaginary components of the) visibilities
        # for plotting
        for i in range(len(bin_widths)):
            binned_vis = UVDataBinner(baselines, vis_deproj, weights, bin_widths[i])
            vis_re_kl = binned_vis.V.real * 1e3
            vis_im_kl = binned_vis.V.imag * 1e3
            vis_err_re_kl = binned_vis.error.real * 1e3
            vis_err_im_kl = binned_vis.error.imag * 1e3
            vis_fit = sol.predict_deprojected(binned_vis.uv).real * 1e3

            # Determine the visiblity domain frank fit residuals (and RMS error)
            # for Real(V)
            resid = vis_re_kl - vis_fit
            if norm_residuals:
                resid /= vis_re_kl
            rmse = (np.mean(resid**2))**.5

            # Plot the observed, binned visibilities (with errorbars) and the residuals
            plot_vis_quantity(binned_vis.uv, vis_re_kl, ax3, c=cs[i],
                     marker=ms[i], ls='None',
                     label=r'Obs., {:.0f} k$\lambda$ bins'.format(bin_widths[i]/1e3))

            plot_vis_quantity(binned_vis.uv, vis_re_kl, ax4, c=cs[i],
                     marker=ms[i], ls='None',
                     label=r'Obs., {:.0f} k$\lambda$ bins'.format(bin_widths[i]/1e3))

            plot_vis_quantity(binned_vis.uv, vis_im_kl, ax6, c=cs[i],
                     marker=ms[i], ls='None',
                     label=r'Obs., {:.0f} k$\lambda$ bins'.format(bin_widths[i]/1e3))

            plot_vis_quantity(binned_vis.uv, resid, ax5, c=cs[i], marker=ms[i], ls='None',
                           label=r'{:.0f} k$\lambda$ bins, RMSE {:.3f} mJy'.format(bin_widths[i]/1e3, rmse))

            # Plot a histogram of the observed visibilties to examine how the
            # visibility count varies with baseline
            plot_vis_hist(binned_vis, ax8, color=hist_cs[i],
                          label=r'Obs., {:.0f} k$\lambda$ bins'.format(bin_widths[i]/1e3))
            # Plot the binned data signal-to-noise as a function of baseline
            plot_vis_quantity(binned_vis.uv,
                          binned_vis.V.real**2 / binned_vis.error.real**2,
                          ax9, color=hist_cs[i], marker=ms[i], ls='None',
                          label=r'{:.0f} k$\lambda$ bins'.format(bin_widths[i]/1e3))

        # Plot the visibility domain frank fit in log-y
        plot_vis_quantity(grid, vis_fit_kl, ax3, c='r', label='frank')
        plot_vis_quantity(grid, vis_fit_kl, ax4, c='r', label='frank')

        # Plot the frank inferred power spectrum
        plot_vis_quantity(sol.q, sol.power_spectrum, ax7)

        # Plot a sweep over 2\pi of the frank 1D fit
        # (analogous to a model image of the source)
        vmax = sol.I.max()
        if stretch == 'asinh':
            vmin = max(0, min(sol.I))
            from astropy.visualization.mpl_normalize import simple_norm
            norm = simple_norm(sol.I, stretch='asinh', asinh_a=asinh_a, min_cut=vmin)
        elif stretch == 'power':
            vmin = 0
            norm = PowerNorm(gamma, vmin, vmax)
        else:
            err = ValueError("Unknown 'stretch'. Should be one of 'power' or 'asinh'")
            raise err

<<<<<<< HEAD
        plot_2dsweep(sol.r, sol.I, ax=ax2, cmap='inferno', norm=norm, vmin=vmin,
                    vmax=vmax / 1e10, project=True, geom=sol.geometry)
=======
        plot_2dsweep(sol.r, sol.mean, ax=ax2, cmap='inferno', norm=norm,
                    vmin=vmin, vmax=vmax, project=True,
                    geom=sol.geometry)
>>>>>>> 422f0b09

        ax1.set_xlabel('r ["]')
        ax0.set_ylabel(r'Brightness [$10^{10}$ Jy sr$^{-1}$]')
        ax1.set_ylabel(r'Brightness [$10^{10}$ Jy sr$^{-1}$]')
        ax1.set_yscale('log')
        ax1.set_ylim(bottom=1e-3)
        ax2.set_xlabel('RA offset ["]')
        ax2.set_ylabel('Dec offset ["]')

        axs = [ax3, ax4, ax5, ax6, ax7, ax8, ax9]
        if logx:
            for aa in axs:
                aa.set_xscale('log')

        ax3.set_xlim(right=max(baselines) * 1.2)
        xlims = ax3.get_xlim()
        for aa in axs:
            aa.set_xlim(xlims)

        ax7.set_yscale('log')
        ax8.set_yscale('log')

        ax7.set_yticks([1e-15, 1e-10, 1e-5, 1])
        ax8.set_yticks([1, 10, 1e2, 1e3])

        ax9.set_yscale('log')
        ax9.set_ylim(1e-2,200)
        ax9.set_yticks([1e-2, 1e-1, 1, 10, 100])
        ax9.axhline(y=1, ls='--', c='c')

        ax3.set_ylabel('Re(V) [mJy]')
        ax4.set_ylabel('Re(V) [mJy]')
        if norm_residuals:
            ax5.set_ylabel('Norm. residual')
        else:
            ax5.set_ylabel('Residual [mJy]')
        ax5.set_xlabel(r'Baseline [$\lambda$]')

        ax6.set_ylabel('Im(V) [mJy]')
        ax7.set_ylabel(r'Power [Jy$^2$]')
        ax8.set_ylabel('Count')
        ax9.set_ylabel(r'SNR=$\mu_{\rm bin}^2 / \sigma_{\rm bin}^2$')
        ax9.set_xlabel(r'Baseline [$\lambda$]')

        axs = [ax0, ax3, ax4, ax6, ax7, ax8]
        for aa in axs:
            plt.setp(aa.get_xticklabels(), visible=False)

        if save_prefix:
            plt.savefig(save_prefix + '_frank_fit_full.png', dpi=300)
            plt.close()

    return fig, axes


def make_diag_fig(r, q, iteration_diagnostics, iter_plot_range=None, logx=False,
                  force_style=True, save_prefix=None, figsize=(8, 6)):
    r"""
    Produce a diagnostic figure showing fit convergence metrics

    Parameters
    ----------
    r : array
        Radial data coordinates at which the brightness profile is defined.
        The assumed unit (for the x-label) is arcsec
    q : array
        Baselines at which the power spectrum is defined.
        The assumed unit (for the x-label) is :math:`\lambda`
    iteration_diagnostics : dict
        The iteration_diagnostics from FrankFitter.
    iter_plot_range : list
        Range of iterations in the fit over which to
        plot brightness profile and power spectrum reconstructions
    logx : bool, default = False
        Whether to plot the visibility distributions in log(baseline)
    force_style: bool, default = True
        Whether to use preconfigured matplotlib rcParams in generated figure
    save_prefix : string, default = None
        Prefix for saved figure name. If None, the figure won't be saved
    figsize : tuple = (width, height) of figure, unit = inch

    Returns
    -------
    fig : Matplotlib `.Figure` instance
        The produced figure, including the GridSpec
    axes : Matplotlib `~.axes.Axes` class
        The axes of the produced figure
    """

    logging.info('    Making diagnostic figure')

    if iter_plot_range is None:
        logging.info("      diag_plot is 'true' in your parameter file but"
                     " iter_plot_range is 'null' --> Defaulting to"
                     " plotting all iterations")

        iter_plot_range = [0, iteration_diagnostics['num_iterations']]

    else:
        if iter_plot_range[0] > iteration_diagnostics['num_iterations']:
            logging.info('      iter_plot_range[0] in your parameter file'
                         ' exceeds the number of fit iterations -->'
                         ' Defaulting to plotting all iterations')

            iter_plot_range = [0, iteration_diagnostics['num_iterations']]

    with frank_plotting_style_context_manager(force_style):
        gs = GridSpec(2, 2, hspace=0, bottom=.35)
        gs2 = GridSpec(3, 2, hspace=0, top=.7)
        fig = plt.figure(figsize=figsize)

        ax0 = fig.add_subplot(gs[0])
        ax1 = fig.add_subplot(gs[2])

        ax2 = fig.add_subplot(gs[1])
        ax3 = fig.add_subplot(gs[3])

        ax4 = fig.add_subplot(gs2[4])

        ax0.text(.92, .5, 'a)', transform=ax0.transAxes)
        ax1.text(.92, .1, 'b)', transform=ax1.transAxes)

        ax2.text(.05, .5, 'c)', transform=ax2.transAxes)
        ax3.text(.92, .5, 'd)', transform=ax3.transAxes)

        ax4.text(.92, .9, 'e)', transform=ax4.transAxes)

        axes = [ax0, ax1, ax2, ax3, ax4]

        profile_iter = iteration_diagnostics['mean']
        profile_iter_toplot = [x / 1e10 for x in profile_iter]
        pwr_spec_iter = iteration_diagnostics['power_spectrum']
        num_iter = iteration_diagnostics['num_iterations']

        plot_profile_iterations(r, profile_iter_toplot, iter_plot_range, ax0)

        # Plot the difference in the profile between the last 100 iterations
        iter_plot_range_end = [max(iter_plot_range[1] - 100, 0),
                               iter_plot_range[1] - 1]

        plot_profile_iterations(r, np.diff(profile_iter_toplot, axis=0),
                                iter_plot_range_end, ax1,
                                cmap=plt.cm.cividis)  # pylint: disable=no-member

        plot_pwr_spec_iterations(q, pwr_spec_iter, iter_plot_range, ax2)

        # Plot the difference in the power spectrum between the last 100 iterations
        plot_pwr_spec_iterations(q, abs(np.diff(pwr_spec_iter, axis=0)),
                                 iter_plot_range_end, ax3,
                                 cmap=plt.cm.cividis,  # pylint: disable=no-member
                                 bbox_x=.45)

        plot_convergence_criterion(profile_iter_toplot, num_iter, ax4, c='k')

        ax0.set_ylabel(r'I [$10^{10}$ Jy sr$^{-1}$]')
        ax1.set_ylabel(r'$I_i - I_{i-1}$ [$10^{10}$ Jy sr$^{-1}$]')
        ax1.set_xlabel('r ["]')

        ax2.set_ylabel(r'Power [Jy$^2$]')
        ax3.set_ylabel(r'|PS$_i$ - PS$_{i-1}$| [Jy$^2$]')
        ax3.set_xlabel(r'Baseline [$\lambda$]')
        if logx:
            ax2.set_xscale('log')
            ax3.set_xscale('log')
        ax2.set_yscale('log')
        ax3.set_yscale('log')

        ax4.set_xlabel('Fit iteration')
        ax4.set_ylabel('Convergence criterion,\n' +
                       r'max(|$I_i - I_{i-1}$|) / max($I_i$)')
        ax4.set_yscale('log')

        xlims = ax2.get_xlim()
        ax3.set_xlim(xlims)

        plt.setp(ax0.get_xticklabels(), visible=False)
        plt.setp(ax2.get_xticklabels(), visible=False)

        plt.tight_layout()

        if save_prefix:
            plt.savefig(save_prefix + '_frank_fit_diag.png', dpi=300)
            plt.close()

    return fig, axes, iter_plot_range


def make_clean_comparison_fig(u, v, vis, weights, sol, clean_profile,
                              bin_widths, stretch='power',
                              gamma=1.0, asinh_a=0.02, mean_convolved=None,
                              dist=None, logx=False, logy=False, ylims=None,
                              force_style=True, save_prefix=None,
                              figsize=(8, 10)):
    r"""
    Produce a figure comparing a frank fit to a CLEAN fit, in real space by
    convolving the frank fit with the CLEAN beam, and in visibility space by
    taking the discrete Hankel transform of the CLEAN profile

    Parameters
    ----------
    u, v : array, unit = :math:`\lambda`
        u and v coordinates of observations
    vis : array, unit = Jy
        Observed visibilities (complex: real + imag * 1j)
    weights : array, unit = Jy^-2
        Weights assigned to observed visibilities, of the form
        :math:`1 / \sigma^2`
    sol : _HankelRegressor object
        Reconstructed profile using Maximum a posteriori power spectrum
        (see frank.radial_fitters.FrankFitter)
    clean_profile : dict
        Dictionary with entries 'r' for the radial points [arcsec],
        'I' for the brightness [Jy / sr], and optionally the negative and positive
        brightness uncertainties 'lo_err' and 'hi_err' [Jy / sr]. If only the
        negative uncertainty is provided, the positive uncertainty is assumed
        equal to it
    bin_widths : list, unit = \lambda
        Bin widths in which to bin the observed visibilities
    stretch : string, default = 'power'
        Transformation to apply to the colorscale. The default 'power' is a
        power law stretch. The other option is 'asinh', an arcsinh stretch,
        which requires astropy.visualization.mpl_normalize.simple_norm
    gamma : float, default = 1.0
        Index of power law normalization to apply to swept profile image's
        colormap (see matplotlib.colors.PowerNorm).
        gamma=1.0 yields a linear colormap
    asinh_a : float, default = 0.02
        Scale parameter for an asinh stretch
    mean_convolved : None (default) or array, unit = Jy / sr
        frank brightness profile convolved with a CLEAN beam
        (see utilities.convolve_profile).
        The assumed unit is for the x-label
    dist : float, optional, unit = AU, default = None
        Distance to source, used to show second x-axis in [AU]
    logx : bool, default = False
        Whether to plot the visibility distributions in log(baseline)
    logy : bool, default = False
        Whether to plot the visibility distributions in log(flux)
    ylims : list of len(2), default = None
        Lower and upper y-bounds for the visibility domain plot
    force_style: bool, default = True
        Whether to use preconfigured matplotlib rcParams in generated figure
    save_prefix : string, default = None
        Prefix for saved figure name. If None, the figure won't be saved
    figsize : tuple = (width, height) of figure, unit = inch

    Returns
    -------
    fig : Matplotlib `.Figure` instance
        The produced figure, including the GridSpec
    axes : Matplotlib `~.axes.Axes` class
        The axes of the produced figure
    """

    logging.info('    Making CLEAN comparison figure')

    with frank_plotting_style_context_manager(force_style):
        gs = GridSpec(3, 1)
        gs2 = GridSpec(3, 3)

        fig = plt.figure(figsize=figsize)

        ax0 = fig.add_subplot(gs[0])
        ax1 = fig.add_subplot(gs[1])

        ax2 = fig.add_subplot(gs2[6])
        ax3 = fig.add_subplot(gs2[7])
        ax4 = fig.add_subplot(gs2[8])

        axes = [ax0, ax1, ax2, ax3, ax4]

        if 'lo_err' in clean_profile.keys():
            low_uncer = clean_profile['lo_err']
        else:
            low_uncer = None
        if 'hi_err' in clean_profile.keys():
            high_uncer = clean_profile['hi_err']
        else:
            high_uncer = None

        plot_brightness_profile(clean_profile['r'], clean_profile['I'] / 1e10, ax0,
                                low_uncer=low_uncer, high_uncer=high_uncer,
                                c='b', ls='--', label='CLEAN')

        plot_brightness_profile(sol.r, sol.I / 1e10, ax0, c='r', ls=':', label='frank')

        if mean_convolved is not None:
            plot_brightness_profile(sol.r, mean_convolved / 1e10, ax0, c='k', ls='-',
                                    label='frank, convolved')

        if dist:
            ax0_5 = plot_brightness_profile(sol.r, sol.I / 1e10, ax0, dist=dist, c='r', ls=':')

        u_deproj, v_deproj, vis_deproj = sol.geometry.apply_correction(u, v, vis)
        baselines = (u_deproj**2 + v_deproj**2)**.5
        grid = np.logspace(np.log10(min(baselines.min(), sol.q[0])),
                           np.log10(max(baselines.max(), sol.q[-1])), 10**4
                           )

        for i in range(len(bin_widths)):
            binned_vis = UVDataBinner(baselines, vis_deproj, weights, bin_widths[i])
            vis_re_kl = binned_vis.V.real * 1e3
            vis_err_re_kl = binned_vis.error.real * 1e3

            if logy:
                lab=r'Obs.>0, {:.0f} k$\lambda$ bins'.format(bin_widths[i]/1e3)
            else:
                lab=r'Obs., {:.0f} k$\lambda$ bins'.format(bin_widths[i]/1e3)
            plot_vis_quantity(binned_vis.uv / 1e6, vis_re_kl, ax1, c=cs[i],
                     marker=ms[i], ls='None',
                     label=lab)
            if logy:
                plot_vis_quantity(binned_vis.uv / 1e6, -vis_re_kl, ax1, c=cs2[i],
                     marker=ms[i], ls='None',
                     label=r'Obs.<0, {:.0f} k$\lambda$ bins'.format(bin_widths[i]/1e3))

        vis_fit_kl = sol.predict_deprojected(grid).real * 1e3

        # Take the discrete Hankel transform of the CLEAN profile, using the same
        # collocation points for the DHT as those in the frank fit
        Inu_interp = np.interp(
            sol.r, clean_profile['r'], clean_profile['I'].real) * 1e3
        clean_DHT_kl = sol.predict_deprojected(grid, I=Inu_interp)

        if logy:
            lab = 'frank, >0'
            lab2 = 'DHT of CLEAN, >0'
        else:
            lab = 'frank'
            lab2 = 'DHT of CLEAN'
        plot_vis_quantity(grid / 1e6, vis_fit_kl, ax1, c='r', label=lab)
        plot_vis_quantity(grid / 1e6, clean_DHT_kl, ax1, c='b', label=lab2)
        if logy:
            plot_vis_quantity(grid / 1e6, -vis_fit_kl, ax1, c='r', ls='--', label='frank, <0')
            plot_vis_quantity(grid / 1e6, -clean_DHT_kl, ax1, c='b', ls='--', label='DHT of CLEAN, <0')

        if logx:
            ax1.set_xscale('log')
        ax1.set_xlim(right=1.2 * max(baselines) / 1e6)

        if logy:
            ax1.set_yscale('log')
            ax1.set_ylim(bottom=1e-3)
        if ylims:
            ax1.set_ylim(ylims)

        if mean_convolved is not None:
            vmax = max(sol.I.max(), mean_convolved.max(), clean_profile['I'].max())
        else:
            vmax = max(sol.I.max(), clean_profile['I'].max())
        if stretch == 'asinh':
            vmin = max(0, min(sol.I))
            from astropy.visualization.mpl_normalize import simple_norm
            norm = simple_norm(sol.I, stretch='asinh', asinh_a=asinh_a, min_cut=vmin)
        elif stretch == 'power':
            vmin = 0
            norm = PowerNorm(gamma, vmin, vmax)
        else:
            err = ValueError("Unknown 'stretch'. Should be one of 'power' or 'asinh'")
            raise err

<<<<<<< HEAD
        plot_2dsweep(sol.r, sol.I, ax=ax2, cmap='inferno', norm=norm, vmin=0,
                    vmax=vmax / 1e10, xmax=sol.Rmax, plot_colorbar=True)
=======
        plot_2dsweep(sol.r, sol.mean, ax=ax2, cmap='inferno', norm=norm, vmin=0,
                    vmax=vmax, xmax=sol.Rmax, plot_colorbar=True)
>>>>>>> 422f0b09
        if mean_convolved is not None:
            plot_2dsweep(sol.r, mean_convolved, ax=ax3, cmap='inferno', norm=norm,
                        vmin=0, vmax=vmax, xmax=sol.Rmax, plot_colorbar=True)

        # Interpolate the CLEAN profile onto the frank grid to ensure the CLEAN
        # swept 'image' has the same pixel resolution as the frank swept 'images'
        from scipy.interpolate import interp1d
        interp = interp1d(clean_profile['r'], clean_profile['I'])
        regrid_I_clean = interp(sol.r)
        plot_2dsweep(sol.r, regrid_I_clean, ax=ax4, cmap='inferno', norm=norm,
                    vmin=0, vmax=vmax, xmax=sol.Rmax, plot_colorbar=True)

        ax0.legend(loc='best')
        ax1.legend(loc='best', ncol=2)

        ax0.set_xlabel('r ["]')
        ax0.set_ylabel(r'Brightness [$10^{10}$ Jy sr$^{-1}$]')
        ax1.set_xlabel(r'Baseline [M$\lambda$]')
        ax1.set_ylabel(r'Re(V) [mJy]')
        ax2.set_xlabel('RA offset ["]')
        ax3.set_xlabel('RA offset ["]')
        ax4.set_xlabel('RA offset ["]')
        ax2.set_ylabel('Dec offset ["]')

        ax0.set_xlim(right=sol.Rmax)
        if dist:
            xlims = ax0.get_xlim()
            ax0_5.set_xlim(np.multiply(xlims, dist))

        if logx:
            ax1.set_xscale('log')
        if logy:
            ax1.set_yscale('log')
            ax1.set_ylim(bottom=1e-3)

        ax2.set_title('Unconvolved frank profile swept')
        ax3.set_title('Convolved frank profile swept')
        ax4.set_title('CLEAN profile swept')

        ax0.text(.5, .9, 'a)', transform=ax0.transAxes)
        ax1.text(.5, .9, 'b)', transform=ax1.transAxes)
        ax2.text(.1, .9, 'c)', c='w', transform=ax2.transAxes)
        ax3.text(.1, .9, 'd)', c='w', transform=ax3.transAxes)
        ax4.text(.1, .9, 'e)', c='w', transform=ax4.transAxes)

        if save_prefix:
            plt.savefig(save_prefix + '_frank_clean_comparison.png', dpi=300)
            plt.close()

    return fig, axes


def make_multifit_fig(u, v, vis, weights, sols, bin_widths, varied_pars,
                      varied_vals, dist=None, logx=False, force_style=True,
                      save_prefix=None, figsize=(8, 8)
                     ):
    r"""
    Produce a figure overplotting multiple fits

    Parameters
    ----------
    u, v : array, unit = :math:`\lambda`
        u and v coordinates of observations
    vis : array, unit = Jy
        Observed visibilities (complex: real + imag * 1j)
    weights : array, unit = Jy^-2
        Weights assigned to observed visibilities, of the form
        :math:`1 / \sigma^2`
    sols : list of _HankelRegressor objects
        Reconstructed profile using Maximum a posteriori power spectrum
        (see frank.radial_fitters.FrankFitter), for each of multiple fits
    bin_widths : list, unit = \lambda
        Bin widths in which to bin the observed visibilities
    varied_pars : list of strings
        Names of the `hyperparameters` that were varied over multiple fits
    varied_vals : nested list of floats
        Values for the `hyperparameters` that were varied over multiple fits
    dist : float, optional, unit = AU, default = None
        Distance to source, used to show second x-axis in [AU]
    logx : bool, default = False
        Whether to plot the visibility distributions in log(baseline)
    force_style: bool, default = True
        Whether to use preconfigured matplotlib rcParams in generated figure
    save_prefix : string, default = None
        Prefix for saved figure name. If None, the figure won't be saved
    figsize : tuple = (width, height) of figure, unit = inch

    Returns
    -------
    fig : Matplotlib `.Figure` instance
        The produced figure, including the GridSpec
    axes : Matplotlib `~.axes.Axes` class
        The axes of the produced figure
    """

    logging.info('    Making multifit figure')

    with frank_plotting_style_context_manager(force_style):
        gs = GridSpec(3, 2, hspace=0)
        fig = plt.figure(figsize=figsize)

        ax0 = fig.add_subplot(gs[0])
        ax1 = fig.add_subplot(gs[2])

        ax2 = fig.add_subplot(gs[1])
        ax3 = fig.add_subplot(gs[3])
        ax4 = fig.add_subplot(gs[5])

        ax0.text(.9, .4, 'a)', transform=ax0.transAxes)
        ax1.text(.5, .9, 'b)', transform=ax1.transAxes)

        ax2.text(.5, .9, 'c)', transform=ax2.transAxes)
        ax3.text(.5, .9, 'd)', transform=ax3.transAxes)
        ax4.text(.5, .9, 'e)', transform=ax4.transAxes)

        axes = [ax0, ax1, ax2, ax3, ax4]

        # Assume the fitted geometry and thus deprojected baseline distribution
        # is the same for all fits, plotting the common dataset
        u_deproj, v_deproj, vis_deproj = sols[0].geometry.apply_correction(u, v, vis)
        baselines = (u_deproj**2 + v_deproj**2)**.5
        grid = np.logspace(np.log10(min(baselines.min(), sols[0].q[0])),
                           np.log10(max(baselines.max(), sols[0].q[-1])),
                           10**4)

        for i in range(len(bin_widths)):
            binned_vis = UVDataBinner(
                baselines, vis_deproj, weights, bin_widths[i])
            vis_re_kl = binned_vis.V.real * 1e3
            vis_err_re_kl = binned_vis.error.real * 1e3

            plot_vis_quantity(binned_vis.uv, vis_re_kl, ax2, c=cs[i],
                     marker=ms[i], ls='None', label=r'Obs., {:.0f} k$\lambda$ bins'.format(bin_widths[i]/1e3))

            plot_vis_quantity(binned_vis.uv, vis_re_kl, ax3, c=cs[i],
                     marker=ms[i], ls='None',
                     label=r'Obs.>0, {:.0f} k$\lambda$ bins'.format(bin_widths[i]/1e3))
            plot_vis_quantity(binned_vis.uv, -vis_re_kl, ax3, c=cs2[i],
                     marker=ms[i], ls='None',
                     label=r'Obs.<0, {:.0f} k$\lambda$ bins'.format(bin_widths[i]/1e3))

        # Alter the lists of varied parameters for the plot legend
        if np.shape(varied_vals) == (2,2):
            varied_vals[0] = np.repeat(varied_vals[0], 2)
            varied_vals[1] = np.repeat(varied_vals[1], 2)
        elif len(varied_vals[0]) == 1:
            varied_vals[0] = np.repeat(varied_vals[0], 2)
        else:
            varied_vals[1] = np.repeat(varied_vals[0], 2)

        # Overplot the multiple fits
        for ii in range(len(sols)):
            plot_brightness_profile(sols[ii].r, sols[ii].mean / 1e10, ax0, c=multifit_cs[ii],
                label='{} = {}, {} = {}'.format(varied_pars[0], varied_vals[0][ii], varied_pars[1], varied_vals[1][ii]))
            if dist and ii == len(sols) - 1:
                ax0_5 = plot_brightness_profile(sols[ii].r, sols[ii].mean / 1e10, ax0, dist=dist, c=multifit_cs[ii])
                xlims = ax0.get_xlim()
                ax0_5.set_xlim(np.multiply(xlims, dist))

            plot_brightness_profile(sols[ii].r, sols[ii].mean / 1e10, ax1, c=multifit_cs[ii])

            vis_fit_kl = sols[ii].predict_deprojected(grid).real * 1e3
            plot_vis_quantity(grid, vis_fit_kl, ax2, c=multifit_cs[ii])

            plot_vis_quantity(grid, vis_fit_kl, ax3, c=multifit_cs[ii])
            plot_vis_quantity(grid, -vis_fit_kl, ax3, c=multifit_cs[ii], ls='--')

            plot_vis_quantity(sols[ii].q, sols[ii].power_spectrum, ax4, c=multifit_cs[ii])

        ax1.set_xlabel('r ["]')
        ax0.set_ylabel(r'Brightness [$10^{10}$ Jy sr$^{-1}$]')
        ax1.set_ylabel(r'Brightness [$10^{10}$ Jy sr$^{-1}$]')
        ax1.set_yscale('log')
        ax1.set_ylim(bottom=1e-3)

        ax4.set_xlabel(r'Baseline [$\lambda$]')
        ax2.set_ylabel('Re(V) [mJy]')
        ax3.set_ylabel('Re(V) [mJy]')
        ax4.set_ylabel(r'Power [Jy$^2$]')
        if logx:
            ax2.set_xscale('log')
            ax3.set_xscale('log')
            ax4.set_xscale('log')
        ax3.set_yscale('log')
        ax4.set_yscale('log')
        ax3.set_ylim(bottom=1e-4)

        xlims = ax2.get_xlim()
        ax3.set_xlim(xlims)
        ax4.set_xlim(xlims)

        plt.setp(ax0.get_xticklabels(), visible=False)
        plt.setp(ax2.get_xticklabels(), visible=False)

        ax0.legend()
        ax2.legend()
        ax3.legend()

        if save_prefix:
            plt.savefig(save_prefix + '_frank_multifit.png', dpi=300)
            plt.close()

    return fig, axes


def make_bootstrap_fig(r, profiles, force_style=True,
                       save_prefix=None, figsize=(8, 6)):
    r"""
    Produce a figure showing a bootstrap analysis for a Frankenstein fit

    Parameters
    ----------
    r : array, unit = arcsec
        Single set of radial collocation points used in all bootstrap fits
    profiles : array, unit = Jy / sr
        Brightness profiles of all bootstrap fits
    force_style: bool, default = True
        Whether to use preconfigured matplotlib rcParams in generated figure
    save_prefix : string, default = None
        Prefix for saved figure name. If None, the figure won't be saved
    figsize : tuple = (width, height) of figure, unit = inch

    Returns
    -------
    fig : Matplotlib `.Figure` instance
        The produced figure, including the GridSpec
    axes : Matplotlib `~.axes.Axes` class
        The axes of the produced figure
    """

    logging.info('    Making bootstrap summary figure')

    with frank_plotting_style_context_manager(force_style):
        gs = GridSpec(2, 2, hspace=0)
        fig = plt.figure(figsize=figsize)

        ax0 = fig.add_subplot(gs[0])
        ax1 = fig.add_subplot(gs[2])

        ax2 = fig.add_subplot(gs[1])
        ax3 = fig.add_subplot(gs[3])

        axes = [ax0, ax1, ax2, ax3]

        ax0.text(.6, .9, 'a) Bootstrap: {} trials'.format(len(profiles)),
                 transform=ax0.transAxes)
        ax1.text(.9, .7, 'b)', transform=ax1.transAxes)
        ax2.text(.9, .9, 'c)', transform=ax2.transAxes)
        ax3.text(.9, .7, 'd)', transform=ax3.transAxes)

        mean_profile = np.mean(profiles, axis=0)
        std = np.std(profiles, axis=0)

        plot_brightness_profile(r, mean_profile / 1e10, ax1, low_uncer=std / 1e10,
                                 color='r', alpha=.7, label='Stan. dev. of trials')
        plot_brightness_profile(r, mean_profile / 1e10, ax3, low_uncer=std / 1e10,
                                 color='r', alpha=.7, label='Stan. dev. of trials')

        for i in range(len(profiles)):
            plot_brightness_profile(r, profiles[i] / 1e10, ax0, c='k', alpha=.2)

            plot_brightness_profile(r, profiles[i] / 1e10, ax2, c='k', alpha=.2)

        plot_brightness_profile(r, mean_profile / 1e10, ax1,
                                c='#35F9E1', label='Mean of trials')
        plot_brightness_profile(r, mean_profile / 1e10, ax3,
                                c='#35F9E1', label='Mean of trials')

        ax0.set_ylabel(r'Brightness [$10^{10}$ Jy sr$^{-1}$]')
        ax1.set_ylabel(r'Brightness [$10^{10}$ Jy sr$^{-1}$]')
        ax2.set_ylabel(r'Brightness [$10^{10}$ Jy sr$^{-1}$]')
        ax3.set_ylabel(r'Brightness [$10^{10}$ Jy sr$^{-1}$]')
        ax1.set_xlabel('r ["]')
        ax3.set_xlabel('r ["]')

        ax2.set_yscale('log')
        ax3.set_yscale('log')
        ax2.set_ylim(bottom=1e-4)
        ax3.set_ylim(bottom=1e-4)

        plt.tight_layout()

        if save_prefix:
            plt.savefig(save_prefix + '_frank_bootstrap.png', dpi=300)
            plt.close()

    return fig, axes<|MERGE_RESOLUTION|>--- conflicted
+++ resolved
@@ -260,13 +260,8 @@
 
         axes = [ax0, ax1, ax2, ax3, ax4, ax5]
 
-<<<<<<< HEAD
-        total_flux = trapz(sol.I * 2 * np.pi * sol.r, sol.r)
-        plot_brightness_profile(sol.r, sol.I / 1e10, ax0, c='r',
-            label='frank, total flux {:.2e} Jy'.format(total_flux))
-=======
-        plot_brightness_profile(sol.r, sol.mean / 1e10, ax0, c='r', label='frank')
->>>>>>> 422f0b09
+        plot_brightness_profile(sol.r, sol.I / 1e10, ax0, c='r', label='frank')
+
         if dist:
             ax0_5 = plot_brightness_profile(sol.r, sol.I / 1e10, ax0, dist=dist, c='r')
             xlims = ax0.get_xlim()
@@ -316,18 +311,11 @@
             err = ValueError("Unknown 'stretch'. Should be one of 'power' or 'asinh'")
             raise err
 
-<<<<<<< HEAD
-        plot_2dsweep(sol.r, sol.I, ax=ax4, cmap='inferno', norm=norm, vmin=vmin,
-                    vmax=vmax / 1e10, project=False)
-        plot_2dsweep(sol.r, sol.I, ax=ax5, cmap='inferno', norm=norm, vmin=vmin,
-                    vmax=vmax / 1e10, project=True, geom=sol.geometry)
-=======
-        plot_2dsweep(sol.r, sol.mean, ax=ax4, cmap='inferno', norm=norm,
+        plot_2dsweep(sol.r, sol.I, ax=ax4, cmap='inferno', norm=norm,
                     vmin=vmin, vmax=vmax, project=False)
-        plot_2dsweep(sol.r, sol.mean, ax=ax5, cmap='inferno', norm=norm,
+        plot_2dsweep(sol.r, sol.I, ax=ax5, cmap='inferno', norm=norm,
                     vmin=vmin, vmax=vmax, project=True,
                     geom=sol.geometry)
->>>>>>> 422f0b09
 
         ax1.set_xlabel('r ["]')
         ax0.set_ylabel(r'Brightness [$10^{10}$ Jy sr$^{-1}$]')
@@ -459,17 +447,9 @@
 
         axes = [ax0, ax1, ax2, ax3, ax4, ax5, ax6, ax7, ax8, ax9]
 
-<<<<<<< HEAD
-        # Calculate the fit's total flux (2D, by sweeping the 1D profile over 2\pi)
-        total_flux = trapz(sol.I * 2 * np.pi * sol.r, sol.r)
-
         # Plot the fitted brightness profile in linear- and log-y
-        plot_brightness_profile(sol.r, sol.I / 1e10, ax0, c='r',
-            label='frank, total flux {:.2e} Jy'.format(total_flux))
-=======
-        # Plot the fitted brightness profile in linear- and log-y
-        plot_brightness_profile(sol.r, sol.mean / 1e10, ax0, c='r', label='frank')
->>>>>>> 422f0b09
+        plot_brightness_profile(sol.r, sol.I / 1e10, ax0, c='r', label='frank')
+
         if dist:
             ax0_5 = plot_brightness_profile(sol.r, sol.I / 1e10, ax0, dist=dist, c='r')
             xlims = ax0.get_xlim()
@@ -559,14 +539,9 @@
             err = ValueError("Unknown 'stretch'. Should be one of 'power' or 'asinh'")
             raise err
 
-<<<<<<< HEAD
-        plot_2dsweep(sol.r, sol.I, ax=ax2, cmap='inferno', norm=norm, vmin=vmin,
-                    vmax=vmax / 1e10, project=True, geom=sol.geometry)
-=======
-        plot_2dsweep(sol.r, sol.mean, ax=ax2, cmap='inferno', norm=norm,
+        plot_2dsweep(sol.r, sol.I, ax=ax2, cmap='inferno', norm=norm,
                     vmin=vmin, vmax=vmax, project=True,
                     geom=sol.geometry)
->>>>>>> 422f0b09
 
         ax1.set_xlabel('r ["]')
         ax0.set_ylabel(r'Brightness [$10^{10}$ Jy sr$^{-1}$]')
@@ -928,13 +903,9 @@
             err = ValueError("Unknown 'stretch'. Should be one of 'power' or 'asinh'")
             raise err
 
-<<<<<<< HEAD
         plot_2dsweep(sol.r, sol.I, ax=ax2, cmap='inferno', norm=norm, vmin=0,
-                    vmax=vmax / 1e10, xmax=sol.Rmax, plot_colorbar=True)
-=======
-        plot_2dsweep(sol.r, sol.mean, ax=ax2, cmap='inferno', norm=norm, vmin=0,
                     vmax=vmax, xmax=sol.Rmax, plot_colorbar=True)
->>>>>>> 422f0b09
+
         if mean_convolved is not None:
             plot_2dsweep(sol.r, mean_convolved, ax=ax3, cmap='inferno', norm=norm,
                         vmin=0, vmax=vmax, xmax=sol.Rmax, plot_colorbar=True)
