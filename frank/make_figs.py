# Frankenstein: 1D disc brightness profile reconstruction from Fourier data
# using non-parametric Gaussian Processes
#
# Copyright (C) 2019-2020  R. Booth, J. Jennings, M. Tazzari
#
# This program is free software: you can redistribute it and/or modify
# it under the terms of the GNU General Public License as published by
# the Free Software Foundation, either version 3 of the License, or
# (at your option) any later version.
#
# This program is distributed in the hope that it will be useful,
# but WITHOUT ANY WARRANTY; without even the implied warranty of
# MERCHANTABILITY or FITNESS FOR A PARTICULAR PURPOSE.  See the
# GNU General Public License for more details.
#
# You should have received a copy of the GNU General Public License
# along with this program.  If not, see <https://www.gnu.org/licenses/>
#
"""This module generates figures for a Frankenstein fit and its diagnostics.
"""
from frank.utilities import UVDataBinner
from frank.plot import (
    plot_brightness_profile,
    plot_vis, plot_vis_fit, plot_vis_resid,
    plot_profile_iterations,
    plot_2dsweep,
    plot_pwr_spec,
    plot_pwr_spec_iterations,
    plot_convergence_criterion
)
import os
import numpy as np
import matplotlib.pyplot as plt
from matplotlib.gridspec import GridSpec

# To suppress `plt.tight_layout()` warning
import warnings
warnings.filterwarnings('ignore', '.*compatible with tight_layout.*')

<<<<<<< HEAD
from frank.plot import *
from frank.useful_funcs import *
=======

# Global settings for plots:
cs = ['#a4a4a4', 'k', '#896360', 'b']
cs2 = ['#3498DB', 'm', '#F9B817', '#ED6EFF']
ms = ['x', '+', '.', '1']

>>>>>>> 89cdb431


def frank_plotting_style():
    """Apply custom alterations to the matplotlib style"""
    import matplotlib as mpl
    mpl.rcParams['font.size'] = 6
    mpl.rcParams['axes.titlesize'] = 6
    mpl.rcParams['axes.labelsize'] = 6
    mpl.rcParams['xtick.labelsize'] = 6
    mpl.rcParams['ytick.labelsize'] = 6
    mpl.rcParams['legend.fontsize'] = 6
    mpl.rcParams['lines.linewidth'] = .5
    mpl.rcParams['lines.markersize'] = 2.
    mpl.rcParams['lines.markeredgewidth'] = .5
    mpl.rcParams['mathtext.default'] = 'regular'
    mpl.rcParams['axes.formatter.min_exponent'] = 2
    mpl.rcParams['axes.formatter.useoffset'] = False
    mpl.rcParams['xtick.top'] = True
    mpl.rcParams['xtick.major.size'] = 7
    mpl.rcParams['xtick.minor.size'] = 3.5
    mpl.rcParams['xtick.direction'] = 'inout'
    mpl.rcParams['xtick.minor.visible'] = True
    mpl.rcParams['ytick.right'] = True
    mpl.rcParams['ytick.major.size'] = 7
    mpl.rcParams['ytick.minor.size'] = 3.5
    mpl.rcParams['ytick.direction'] = 'inout'
    mpl.rcParams['ytick.minor.visible'] = True
    mpl.rcParams['legend.frameon'] = False
    mpl.rcParams['legend.handletextpad'] = 0.4
    mpl.rcParams['figure.subplot.bottom'] = 0.07
    mpl.rcParams['figure.subplot.top'] = 0.93
    mpl.rcParams['errorbar.capsize'] = 5


def make_full_fig(u, v, vis, weights, sol, bin_widths, dist=None,
                  force_style=True, save_prefix=None):
    r"""
      Produce a figure showing a Frankenstein fit and some useful diagnostics

      Parameters
      ----------
      u, v : array, unit = :math:`\lambda`
          u and v coordinates of observations
      vis : array, unit = Jy
          Observed visibilities (complex: real + imag * 1j)
      weights : array, unit = Jy^-2
          Weights assigned to observed visibilities, of the form
          :math:`1 / \sigma^2`
      sol : _HankelRegressor object
          Reconstructed profile using Maximum a posteriori power spectrum
          (see frank.radial_fitters.FrankFitter)
      bin_widths : list, unit = \lambda
          Bin widths in which to bin the observed visibilities
      dist : float, optional, unit = AU, default = None
          Distance to source, used to show second x-axis for brightness profile
      force_style: bool, default = True
          Whether to use preconfigured matplotlib rcParams in generated figure
      save_prefix : string, default = None
          Prefix used in saving the figure names. If None, The figure will not be
          saved.

    Returns
    -------
    fig : Matplotlib `.Figure` instance
          The produced figure, including the GridSpec
    axes : Matplotlib `~.axes.Axes` class
          The axes of the produced figure
    """
    if force_style:
        frank_plotting_style()

    gs = GridSpec(3, 3, hspace=0)
    gs2 = GridSpec(3, 3, hspace=.35)
    fig = plt.figure(figsize=(8, 6))

    ax0 = fig.add_subplot(gs[0])
    ax1 = fig.add_subplot(gs[3])
    ax2 = fig.add_subplot(gs2[6])

    ax3 = fig.add_subplot(gs[1])
    ax4 = fig.add_subplot(gs[4])
    ax5 = fig.add_subplot(gs[7])

    ax6 = fig.add_subplot(gs[2])
    ax7 = fig.add_subplot(gs[5])
    ax8 = fig.add_subplot(gs[8])

    axes = [ax0, ax1, ax2, ax3, ax4, ax5, ax6, ax7, ax8]

    plot_brightness_profile(sol.r, sol.mean, ax0)
    plot_brightness_profile(sol.r, sol.mean, ax1,
                            yscale='log', ylolim=1e-3)

    u_deproj, v_deproj, vis_deproj = sol.geometry.apply_correction(
        u, v, vis)
    baselines = (u_deproj**2 + v_deproj**2)**.5
    grid = np.logspace(np.log10(min(baselines.min(), sol.q[0])),
                       np.log10(max(baselines.max(), sol.q[-1])),
                       10**4)

    ReV = sol.predict_deprojected(grid).real
    zoom_ylim_guess = abs(ReV[np.int(.5 * len(ReV)):]).max()
    zoom_bounds = [-1.1 * zoom_ylim_guess, 1.1 * zoom_ylim_guess]

    for i in range(len(bin_widths)):
        binned_vis = UVDataBinner(
            baselines, vis_deproj, weights, bin_widths[i])
        vis_re_kl = binned_vis.V.real * 1e3
        vis_im_kl = binned_vis.V.imag * 1e3
        vis_err_re_kl = binned_vis.error.real * 1e3
        vis_err_im_kl = binned_vis.error.imag * 1e3

        plot_vis(binned_vis.uv, vis_re_kl,
                 vis_err_re_kl, ax3, c=cs[i], marker=ms[i], binwidth=bin_widths[i])
        plot_vis(binned_vis.uv, vis_re_kl,
                 vis_err_re_kl, ax4, c=cs[i], marker=ms[i], binwidth=bin_widths[i],
                 zoom=np.multiply(zoom_bounds, 1e3))
        plot_vis(binned_vis.uv, vis_re_kl,
                 vis_err_re_kl, ax6, c=cs[i], c2=cs2[i], marker=ms[i], marker2=ms[i],
                 binwidth=bin_widths[i], yscale='log')

        plot_vis(binned_vis.uv, vis_im_kl,
                 vis_err_im_kl, ax8, c=cs[i], marker=ms[i], binwidth=bin_widths[i],
                 ylabel='Im(V) [mJy]')

        plot_vis_resid(binned_vis.uv, vis_re_kl,
                       sol.predict_deprojected(binned_vis.uv).real * 1e3, ax5, c=cs[i],
                       marker=ms[i], binwidth=bin_widths[i], normalize_resid=False)

    vis_fit_kl = sol.predict_deprojected(grid).real * 1e3
    plot_vis_fit(grid, vis_fit_kl, ax3)
    plot_vis_fit(grid, vis_fit_kl, ax4)
    plot_vis_fit(grid, vis_fit_kl, ax6,
                 yscale='log', ylolim=1e-4, ls2='--')

    plot_pwr_spec(sol.q, sol.power_spectrum, ax7)

    plot_2dsweep(sol.r, sol.mean, ax=ax2, cmap='inferno')

    xlims = ax3.get_xlim()
    ax4.set_xlim(xlims)
    ax5.set_xlim(xlims)
    ax6.set_xlim(xlims)
    ax7.set_xlim(xlims)
    ax8.set_xlim(xlims)

    plt.setp(ax0.get_xticklabels(), visible=False)
    plt.setp(ax3.get_xticklabels(), visible=False)
    plt.setp(ax4.get_xticklabels(), visible=False)
    plt.setp(ax6.get_xticklabels(), visible=False)
    plt.setp(ax7.get_xticklabels(), visible=False)

    plt.tight_layout()

    if save_prefix:
        plt.savefig(save_prefix + '_frank_fit_full.png', dpi=600)
    else:
        plt.show()

    return fig, axes


def make_quick_fig(u, v, vis, weights, sol, bin_widths, dist=None,
                   force_style=True, save_prefix=None
                   ):
    r"""
    Produce a simple figure showing just a Frankenstein fit, not any diagnostics

    Parameters
    ----------
    u, v : array, unit = :math:`\lambda`
          u and v coordinates of observations
    vis : array, unit = Jy
          Observed visibilities (complex: real + imag * 1j)
    weights : array, unit = Jy^-2
          Weights assigned to observed visibilities, of the form
          :math:`1 / \sigma^2`
    sol : _HankelRegressor object
          Reconstructed profile using Maximum a posteriori power spectrum
          (see frank.radial_fitters.FrankFitter)
    bin_widths : list, unit = \lambda
          Bin widths in which to bin the observed visibilities
    dist : float, optional, unit = AU, default = None
          Distance to source, used to show second x-axis for brightness profile
    force_style: bool, default = True
          Whether to use preconfigured matplotlib rcParams in generated figure
    save_prefix : string, default = None
        Prefix used in saving the figure names. If None, The figure will not be
        saved.

    Returns
    -------
    fig : Matplotlib `.Figure` instance
          The produced figure, including the GridSpec
    axes : Matplotlib `~.axes.Axes` class
          The axes of the produced figure
    """

    if force_style:
        frank_plotting_style()

    gs = GridSpec(2, 2, hspace=0)
    fig = plt.figure(figsize=(8, 6))

    ax0 = fig.add_subplot(gs[0])
    ax1 = fig.add_subplot(gs[2])

    ax2 = fig.add_subplot(gs[1])
    ax3 = fig.add_subplot(gs[3])

    axes = [ax0, ax1, ax2, ax3]

    plot_brightness_profile(sol.r, sol.mean, ax0)
    plot_brightness_profile(sol.r, sol.mean, ax1, yscale='log', ylolim=1e-3)

    u_deproj, v_deproj, vis_deproj = sol.geometry.apply_correction(u, v, vis)
    baselines = (u_deproj**2 + v_deproj**2)**.5
    grid = np.logspace(np.log10(min(baselines.min(), sol.q[0])),
                       np.log10(max(baselines.max(), sol.q[-1])),
                       10**4)

    for i in range(len(bin_widths)):
        binned_vis = UVDataBinner(
            baselines, vis_deproj, weights, bin_widths[i])
        vis_re_kl = binned_vis.V.real * 1e3
        vis_err_re_kl = binned_vis.error.real * 1e3

        plot_vis(binned_vis.uv, vis_re_kl,
                 vis_err_re_kl, ax2, c=cs[i], marker=ms[i], binwidth=bin_widths[i])

        plot_vis_resid(binned_vis.uv, vis_re_kl,
                       sol.predict_deprojected(binned_vis.uv).real * 1e3, ax3, c=cs[i],
                       marker=ms[i], binwidth=bin_widths[i], normalize_resid=False)

    vis_fit_kl = sol.predict_deprojected(grid).real * 1e3
    plot_vis_fit(grid, vis_fit_kl, ax2)

    xlims = ax2.get_xlim()
    ax3.set_xlim(xlims)

    plt.setp(ax0.get_xticklabels(), visible=False)
    plt.setp(ax2.get_xticklabels(), visible=False)

    plt.tight_layout()

    if save_prefix:
        plt.savefig(save_prefix + '_frank_fit_quick.png', dpi=600)
    else:
        plt.show()

    return fig, axes


def make_diag_fig(r, profile_iter, q, pwr_spec_iter, N_iter, start_iter,
                  stop_iter, force_style=True, save_prefix=None
                  ):
    r"""
    Produce a diagnostic figure showing fit convergence metrics

    Parameters
    ----------
    r : array
          Radial data coordinates at which the brightness profile is defined.
          The assumed unit (for the x-label) is arcsec
    profile_iter : list, shape = (n_iter, N_coll)
          Brightness profile reconstruction at each of n_iter iterations. The
          assumed unit (for the y-label) is Jy / sr
    q : array
          Baselines at which the power spectrum is defined.
          The assumed unit (for the x-label) is :math:`\lambda`
    pwr_spec_iter : list, shape = (n_iter, N_coll)
          Power spectrum reconstruction at each of n_iter iterations. The
          assumed unit (for the y-label) is Jy^2
    N_iter : int
          Total number of iterations in the fit
    start_iter, stop_iter : int
          Chosen start and stop range of iterations in the fit over which to
          plot profile_iter and pwr_spec_iter
    force_style: bool, default = True
          Whether to use preconfigured matplotlib rcParams in generated figure
    save_prefix : string, default = None
        Prefix used in saving the figure names. If None, The figure will not be
        saved.

    Returns
    -------
    fig : Matplotlib `.Figure` instance
          The produced figure, including the GridSpec
    axes : Matplotlib `~.axes.Axes` class
          The axes of the produced figure
    """

    if force_style:
        frank_plotting_style()

    gs = GridSpec(2, 2, hspace=0, bottom=.3)
    gs2 = GridSpec(3, 2, hspace=0, top=.7)
    fig = plt.figure(figsize=(8, 6))

    ax0 = fig.add_subplot(gs[0])
    ax1 = fig.add_subplot(gs[2])

    ax2 = fig.add_subplot(gs[1])
    ax3 = fig.add_subplot(gs[3])

    ax4 = fig.add_subplot(gs2[4])

    axes = [ax0, ax1, ax2, ax3, ax4]

    # Specify the range in iterations over which to plot
    iter_range = [start_iter, stop_iter]

    plot_profile_iterations(r, profile_iter, iter_range, ax0)

    # Plot the difference in the profile between the last 100 iterations
    iter_range_end = [N_iter - 100, N_iter - 1]

    # pylint: disable=no-member
    plot_profile_iterations(r, np.diff(profile_iter, axis=0),
                            iter_range_end, ax1, cmap=plt.cm.cividis,
                            ylabel=r'$I_i - I_{i-1}$ [$10^{10}$ Jy sr$^{-1}$]'
                            )

    plot_pwr_spec_iterations(q, pwr_spec_iter, iter_range, ax2)

    # Plot the difference in the power spectrum between the last 100 iterations
    plot_pwr_spec_iterations(q, np.diff(pwr_spec_iter, axis=0),
                             iter_range_end, ax3, cmap=plt.cm.cividis,
                             ylabel=r'$PS_i - PS_{i-1}$ [Jy$^2$]'
                             )

    plot_convergence_criterion(profile_iter, N_iter, ax4)

    xlims = ax2.get_xlim()
    ax3.set_xlim(xlims)

    plt.setp(ax0.get_xticklabels(), visible=False)
    plt.setp(ax2.get_xticklabels(), visible=False)

    plt.tight_layout()

    if save_prefix:
        plt.savefig(save_prefix + '_frank_fit_diag.png', dpi=600)
    else:
        plt.show()

    return fig, axes


def make_diag_fig(r, profile_iter, q, pwr_spec_iter, N_iter, start_iter,
                  stop_iter, force_style=True, save_dir=None,
                  uvtable_filename=None
                  ):
    r"""
    Produce a diagnostic figure showing fit convergence metrics

    Parameters
    ----------
    r : array
          Radial data coordinates at which the brightness profile is defined.
          The assumed unit (for the x-label) is arcsec
    profile_iter : list, shape = (n_iter, N_coll)
          Brightness profile reconstruction at each of n_iter iterations. The
          assumed unit (for the y-label) is Jy / sr
    q : array
          Baselines at which the power spectrum is defined.
          The assumed unit (for the x-label) is :math:`\lambda`
    pwr_spec_iter : list, shape = (n_iter, N_coll)
          Power spectrum reconstruction at each of n_iter iterations. The
          assumed unit (for the y-label) is Jy^-2 # TODO: check
    N_iter : int
          Total number of iterations in the fit
    start_iter, stop_iter : int
          Chosen start and stop range of iterations in the fit over which to
          plot profile_iter and pwr_spec_iter
    force_style: bool, default = True
          Whether to use preconfigured matplotlib rcParams in generated figure
    save_dir : string, default = None
          Directory in which to save produced figure. If None, the figure will
          be produced but not saved
    uvtable_filename : string, default = None
          Filename for observed UVTable. If the figure is being saved, it will
          use this as its filename prefix

    Returns
    -------
    fig : Matplotlib `.Figure` instance
          The produced figure, including the GridSpec
    axes : Matplotlib `~.axes.Axes` class
          The axes of the produced figure
    """

    if force_style: frank_plotting_style()
    if save_dir and uvtable_filename:
        prefix = save_dir + '/' + os.path.splitext(uvtable_filename)[0]

    gs = GridSpec(2, 2, hspace=0, bottom=.3)
    gs2 = GridSpec(3, 2, hspace=0, top=.7)
    fig = plt.figure(figsize=(8, 6))

    ax0 = fig.add_subplot(gs[0])
    ax1 = fig.add_subplot(gs[2])

    ax2 = fig.add_subplot(gs[1])
    ax3 = fig.add_subplot(gs[3])

    ax4 = fig.add_subplot(gs2[4])

    axes = [ax0, ax1, ax2, ax3, ax4]

    # Specify the range in iterations over which to plot
    iter_range = [start_iter, stop_iter]

    plot_profile_iterations(r, profile_iter, iter_range, ax0)

    # Plot the difference in the profile between the last 100 iterations
    iter_range_end = [N_iter - 100, N_iter - 1]

    plot_profile_iterations(r, np.diff(profile_iter, axis=0),
                            iter_range_end, ax1, cmap=plt.cm.cividis,
                            ylabel=r'$I_i - I_{i-1}$ [$10^{10}$ Jy sr$^{-1}$]'
                            )

    plot_pwr_spec_iterations(q, pwr_spec_iter, iter_range, ax2)

    # Plot the difference in the power spectrum between the last 100 iterations
    plot_pwr_spec_iterations(q, np.diff(pwr_spec_iter, axis=0),
                            iter_range_end, ax3, cmap=plt.cm.cividis,
                            ylabel=r'$PS_i - PS_{i-1}$ [Jy$^2$]' # TODO: check unit
                            )

    plot_convergence_criterion(profile_iter, N_iter, ax4)

    xlims = ax2.get_xlim()
    ax3.set_xlim(xlims)

    plt.setp(ax0.get_xticklabels(), visible=False)
    plt.setp(ax2.get_xticklabels(), visible=False)

    plt.tight_layout()

    if save_dir and uvtable_filename:
        plt.savefig(prefix + '_frank_fit_diag.png', dpi=600)
    else: plt.show()

    return fig, axes<|MERGE_RESOLUTION|>--- conflicted
+++ resolved
@@ -33,22 +33,14 @@
 import matplotlib.pyplot as plt
 from matplotlib.gridspec import GridSpec
 
-# To suppress `plt.tight_layout()` warning
+# Suppress `plt.tight_layout()` warning
 import warnings
 warnings.filterwarnings('ignore', '.*compatible with tight_layout.*')
 
-<<<<<<< HEAD
-from frank.plot import *
-from frank.useful_funcs import *
-=======
-
-# Global settings for plots:
+# Global settings for plots
 cs = ['#a4a4a4', 'k', '#896360', 'b']
 cs2 = ['#3498DB', 'm', '#F9B817', '#ED6EFF']
 ms = ['x', '+', '.', '1']
-
->>>>>>> 89cdb431
-
 
 def frank_plotting_style():
     """Apply custom alterations to the matplotlib style"""
