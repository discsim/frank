--- conflicted
+++ resolved
@@ -19,15 +19,9 @@
 __version__ = "0.1.0"
 
 
-<<<<<<< HEAD
-def use_logging(log_file=None):
+def enable_logging(log_file=None):
     """Turn on internal logging for Frankenstein
 
-=======
-def enable_logging(log_file=None):
-    """Turn on internal logging for Frankenstein.
-    
->>>>>>> 1a1d2c9e
     Parameters
     ----------
     log_file : string, optional
