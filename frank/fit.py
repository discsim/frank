# Frankenstein: 1D disc brightness profile reconstruction from Fourier data
# using non-parametric Gaussian Processes
#
# Copyright (C) 2019-2020  R. Booth, J. Jennings, M. Tazzari
#
# This program is free software: you can redistribute it and/or modify
# it under the terms of the GNU General Public License as published by
# the Free Software Foundation, either version 3 of the License, or
# (at your option) any later version.
#
# This program is distributed in the hope that it will be useful,
# but WITHOUT ANY WARRANTY; without even the implied warranty of
# MERCHANTABILITY or FITNESS FOR A PARTICULAR PURPOSE.  See the
# GNU General Public License for more details.
#
# You should have received a copy of the GNU General Public License
# along with this program.  If not, see <https://www.gnu.org/licenses/>
#
"""This module runs Frankenstein to fit a source's 1D radial brightness profile.
   A default parameter file is used that specifies all options to run the fit
   and output results. Alternatively a custom parameter file can be provided.
"""

import os
import sys
import time
import json

# Force frank to run on a single thread if we are using it as a library
def _check_and_warn_if_parallel():
    """Check numpy is running in parallel"""
    num_threads = int(os.environ.get('OMP_NUM_THREADS', '1'))
    if num_threads > 1:
        logging.warning("WARNING: You are running frank with "
                        "OMP_NUM_THREADS={}.".format(num_threads) +
                        "The code will likely run faster on a single thread.\n"
                        "Use 'unset OMP_NUM_THREADS' or "
                        "'export OMP_NUM_THREADS=1' to disable this warning.")

import numpy as np

import logging

import frank
from frank import io, geometry, make_figs, radial_fitters, utilities

frank_path = os.path.dirname(frank.__file__)


def get_default_parameter_file():
    """Get the path to the default parameter file"""
    return os.path.join(frank_path, 'default_parameters.json')


def load_default_parameters():
    """Load the default parameters"""
    return json.load(open(get_default_parameter_file(), 'r'))


def get_parameter_descriptions():
    """Get the description for parameters"""
    with open(os.path.join(frank_path, 'parameter_descriptions.json')) as f:
        param_descrip = json.load(f)
    return param_descrip


def helper():
    param_descrip = get_parameter_descriptions()

    print("""
         Fit a 1D radial brightness profile with Frankenstein (frank) from the
         terminal with `python -m frank.fit`. A .json parameter file is required;
         the default is default_parameters.json and is
         of the form:\n\n {}""".format(json.dumps(param_descrip, indent=4)))


def parse_parameters(*args):
    """
    Read in a .json parameter file to set the fit parameters

    Parameters
    ----------
    parameter_filename : string, default `default_parameters.json`
        Parameter file (.json; see frank.fit.helper)
    uvtable_filename : string
        UVTable file with data to be fit (.txt, .dat, .npy, or .npz).
        The UVTable column format should be:
        u [lambda] v [lambda] Re(V) [Jy] Im(V) [Jy] Weight [Jy^-2]

    Returns
    -------
    model : dict
        Dictionary containing model parameters the fit uses
    """

    import argparse

    default_param_file = os.path.join(frank_path, 'default_parameters.json')

    parser = argparse.ArgumentParser("Run a Frankenstein fit, by default using"
                                     " parameters in default_parameters.json")
    parser.add_argument("-p", "--parameter_filename",
                        default=default_param_file, type=str,
                        help="Parameter file (.json; see frank.fit.helper)")
    parser.add_argument("-uv", "--uvtable_filename", default=None, type=str,
                        help="UVTable file with data to be fit. See"
                             " frank.io.load_uvtable")
    parser.add_argument("-desc", "--print_parameter_description", default=None,
                        action="store_true",
                        help="Print the full description of all fit parameters")

    args = parser.parse_args(*args)

    if args.print_parameter_description:
        helper()
        exit()

    model = json.load(open(args.parameter_filename, 'r'))

    if args.uvtable_filename:
        model['input_output']['uvtable_filename'] = args.uvtable_filename

    if ('uvtable_filename' not in model['input_output'] or
            not model['input_output']['uvtable_filename']):
        raise ValueError("uvtable_filename isn't specified."
                         " Set it in the parameter file or run Frankenstein with"
                         " python -m frank.fit -uv <uvtable_filename>")

    uv_path = model['input_output']['uvtable_filename']
    if not model['input_output']['save_dir']:
        # If not specified, use the UVTable directory as the save directory
        model['input_output']['save_dir'] = os.path.dirname(uv_path)

    # Add a save prefix to the .json parameter file for later use
    model['input_output']['save_prefix'] = save_prefix =  \
        os.path.join(model['input_output']['save_dir'],
                     os.path.splitext(os.path.basename(uv_path))[0])

    log_path = save_prefix + '_frank_fit.log'
    frank.enable_logging(log_path)

    # Check whether the code runs in parallel now that the logging has been
    # initialized.
    _check_and_warn_if_parallel()


    logging.info('\nRunning Frankenstein on'
                 ' {}'.format(model['input_output']['uvtable_filename']))

    # Sanity check some of the .json parameters
    if model['plotting']['diag_plot']:
        if model['plotting']['iter_plot_range'] is not None:
            err = ValueError("iter_plot_range should be 'null' (None)"
                             " or a list specifying the start and end"
                             " points of the range to be plotted")
            try:
                if len(model['plotting']['iter_plot_range']) != 2:
                    raise err
            except TypeError:
                raise err

    if model['plotting']['stretch'] not in ["power", "asinh"]:
        err = ValueError("stretch should be 'power'  or 'asinh'")
        raise err

    if model['modify_data']['baseline_range'] is not None:
        err = ValueError("baseline_range should be 'null' (None)"
                         " or a list specifying the low and high"
                         " baselines [unit: \\lambda] outside of which the"
                         " data will be truncated before fitting")
        try:
            if len(model['modify_data']['baseline_range']) != 2:
                raise err
        except TypeError:
            raise err

    if model['input_output']['format'] is None:
        path, format = os.path.splitext(uv_path)
        if format in {'.gz', '.bz2'}:
            format = os.path.splitext(path)[1]
        model['input_output']['format'] = format[1:]

    param_path = save_prefix + '_frank_used_pars.json'

    logging.info(
        '  Saving parameters used to {}'.format(param_path))
    with open(param_path, 'w') as f:
        json.dump(model, f, indent=4)

    return model, param_path


def load_data(model):
    r"""
    Read in a UVTable with data to be fit. See frank.io.load_uvtable

    Parameters
    ----------
    model : dict
        Dictionary containing model parameters the fit uses

    Returns
    -------
    u, v : array, unit = :math:`\lambda`
        u and v coordinates of observations
    vis : array, unit = Jy
        Observed visibilities (complex: real + imag * 1j)
    weights : array, unit = Jy^-2
        Weights assigned to observed visibilities, of the form
        :math:`1 / \sigma^2`
    """

    u, v, vis, weights = io.load_uvtable(
        model['input_output']['uvtable_filename'])

    return u, v, vis, weights


def alter_data(u, v, vis, weights, geom, model):
    r"""
    Apply one or more modifications to the data as specified in the parameter file

    Parameters
    ----------
    u, v : array, unit = :math:`\lambda`
        u and v coordinates of observations
    vis : array, unit = Jy
        Observed visibilities (complex: real + imag * 1j)
    weights : array, unit = Jy^-2
        Weights assigned to observed visibilities, of the form
        :math:`1 / \sigma^2`
    geom : SourceGeometry object
        Fitted geometry (see frank.geometry.SourceGeometry).
    model : dict
        Dictionary containing model parameters the fit uses

    Returns
    -------
    u, v, vis, weights : Parameters as above, with any or all altered according
    to the modification operations specified in model
    """

    if model['modify_data']['norm_wle'] is not None:
        u, v = utilities.normalize_uv(
            u, v, model['modify_data']['norm_wle'])

    if model['modify_data']['baseline_range']:
        u, v, vis, weights = \
            utilities.cut_data_by_baseline(u, v, vis, weights,
                                           model['modify_data']['baseline_range'],
                                           geom)

    if model['modify_data']['correct_weights']:
        up, vp = geom.deproject(u,v)
        weights = utilities.estimate_weights(up, vp, vis,
                                            use_median=model['modify_data']['use_median_weight'])

    return u, v, vis, weights


def determine_geometry(u, v, vis, weights, model):
    r"""
    Determine the source geometry (inclination, position angle, phase offset)

    Parameters
    ----------
    u, v : array, unit = :math:`\lambda`
        u and v coordinates of observations
    vis : array, unit = Jy
        Observed visibilities (complex: real + imag * 1j)
    weights : array, unit = Jy^-2
        Weights assigned to observed visibilities, of the form
        :math:`1 / \sigma^2`
    model : dict
        Dictionary containing model parameters the fit uses

    Returns
    -------
    geom : SourceGeometry object
        Fitted geometry (see frank.geometry.SourceGeometry)
    """

    logging.info('  Determining disc geometry')

    if model['geometry']['type'] == 'known':
        logging.info('    Using your provided geometry for deprojection')

        if all(x == 0 for x in (model['geometry']['inc'],
                                model['geometry']['pa'],
                                model['geometry']['dra'],
                                model['geometry']['ddec'])):
            logging.info("      N.B.: All geometry parameters are 0 --> No geometry"
                         " correction will be applied to the visibilities"
                         )

        geom = geometry.FixedGeometry(model['geometry']['inc'],
                                      model['geometry']['pa'],
                                      model['geometry']['dra'],
                                      model['geometry']['ddec']
                                      )

    elif model['geometry']['type'] in ('gaussian', 'nonparametric'):
        t1 = time.time()

        if model['geometry']['initial_guess']:
            guess = [model['geometry']['inc'], model['geometry']['pa'],
                     model['geometry']['dra'], model['geometry']['ddec']]
        else:
            guess = None

        if model['geometry']['fit_inc_pa']:
            inc_pa = None
        else:
            inc_pa = (model['geometry']['inc'],
                      model['geometry']['pa'])

        if model['geometry']['fit_phase_offset']:
            phase_centre = None
        else:
            phase_centre = (model['geometry']['dra'],
                            model['geometry']['ddec'])


        if model['geometry']['type'] == 'gaussian':
            geom = geometry.FitGeometryGaussian(
                inc_pa=inc_pa,
                phase_centre=phase_centre, guess=guess,
            )
        else:
            geom = geometry.FitGeometryFourierBessel(
                model['hyperparameters']['rout'], N=20,
                inc_pa=inc_pa,
                phase_centre=phase_centre, guess=guess
            )

        geom.fit(u, v, vis, weights)

        logging.info('    Time taken for geometry %.1f sec' %
                     (time.time() - t1))


    else:
        raise ValueError("`geometry : type` in your parameter file must be one of"
                         " 'known', 'gaussian' or 'nonparametric'.")

    logging.info('    Using: inc  = {:.2f} deg,\n           PA   = {:.2f} deg,\n'
                 '           dRA  = {:.2e} mas,\n'
                 '           dDec = {:.2e} mas'.format(geom.inc, geom.PA,
                                                       geom.dRA*1e3,
                                                       geom.dDec*1e3))

    # Store geometry
    geom = geom.clone()

    return geom


def perform_fit(u, v, vis, weights, geom, model):
    r"""
    Deproject the observed visibilities and fit them for the brightness profile

    Parameters
    ----------
    u, v : array, unit = :math:`\lambda`
        u and v coordinates of observations
    vis : array, unit = Jy
        Observed visibilities (complex: real + imag * 1j)
    weights : array, unit = Jy^-2
        Weights assigned to observed visibilities, of the form
        :math:`1 / \sigma^2`
    geom : SourceGeometry object
        Fitted geometry (see frank.geometry.SourceGeometry)
    model : dict
        Dictionary containing model parameters the fit uses

    Returns
    -------
    sol : _HankelRegressor object
        Reconstructed profile using Maximum a posteriori power spectrum
        (see frank.radial_fitters.FrankFitter)
    iteration_diagnostics : _HankelRegressor object
        Diagnostics of the fit iteration
        (see radial_fitters.FrankFitter.fit)
    """

    need_iterations = model['input_output']['iteration_diag'] or \
        model['plotting']['diag_plot']

    t1 = time.time()
    FF = radial_fitters.FrankFitter(Rmax=model['hyperparameters']['rout'],
                                    N=model['hyperparameters']['n'],
                                    geometry=geom,
                                    alpha=model['hyperparameters']['alpha'],
                                    weights_smooth=model['hyperparameters']['wsmooth'],
                                    tol=model['hyperparameters']['iter_tol'],
                                    max_iter=model['hyperparameters']['max_iter'],
                                    store_iteration_diagnostics=need_iterations,
                                    face_on_rescale=model['geometry']['rescale_flux']
                                    )

    sol = FF.fit(u, v, vis, weights)

    if model['hyperparameters']['nonnegative']:
        # Add the best fit nonnegative solution to the fit's `sol` object
        logging.info('  `nonnegative` is `true` in your parameter file --> Storing the best fit nonnegative profile as the attribute `nonneg` in the `sol` object')
        setattr(sol, '_nonneg', sol.solve_non_negative())

    logging.info('    Time taken to fit profile (with {:.0e} visibilities and'
                 ' {:d} collocation points) {:.1f} sec'.format(len(u),
                                                               model['hyperparameters']['n'],
                                                               time.time() - t1)
                 )

    if need_iterations:
        return sol, FF.iteration_diagnostics
    else:
        return [sol, None]


def run_multiple_fits(u, v, vis, weights, geom, model):
    r"""
    Perform and overplot multiple fits to a dataset by varying two of the
    model hyperparameters

    Parameters
    ----------
    u, v : array, unit = :math:`\lambda`
        u and v coordinates of observations
    vis : array, unit = Jy
        Observed visibilities (complex: real + imag * 1j)
    weights : array, unit = Jy^-2
        Weights assigned to observed visibilities, of the form
        :math:`1 / \sigma^2`
    geom : SourceGeometry object
        Fitted geometry (see frank.geometry.SourceGeometry)
    model : dict
        Dictionary containing model parameters the fits use

    Returns
    -------
    multifit_fig : Matplotlib `.Figure` instance
        All produced figures, including the GridSpecs
    multifit_axes : Matplotlib `~.axes.Axes` class
        Axes for each of the produced figures
    """

    logging.info(' Looping fits over the hyperparameters `alpha` and `wsmooth`')
    alphas = model['hyperparameters']['alpha']
    ws = model['hyperparameters']['wsmooth']
    sols = []

    def number_to_list(x):
        if np.isscalar(x):
            return [x]
        return x

    alphas = number_to_list(alphas)
    ws = number_to_list(ws)

    import copy
    for ii in range(len(alphas)):
        for jj in range(len(ws)):
            this_model = copy.deepcopy(model)
            this_model['hyperparameters']['alpha'] = alphas[ii]
            this_model['hyperparameters']['wsmooth'] = ws[jj]
            this_model['input_output']['save_prefix'] += '_alpha{}_wsmooth{}'.format(alphas[ii], ws[jj])

            logging.info('  Running fit for alpha = {}, wsmooth = {}'.format(alphas[ii], ws[jj]))

            sol, iteration_diagnostics = perform_fit(u, v, vis, weights, geom, this_model)
            sols.append(sol)

            # Save the fit for the current choice of hyperparameter values
            output_results(u, v, vis, weights, sol, geom, this_model,
                           iteration_diagnostics=iteration_diagnostics)

    if len(alphas) in [1,2] and len(ws) in [1,2]:
        multifit_fig, multifit_axes = make_figs.make_multifit_fig(u=u, v=v, vis=vis,
                                                               weights=weights, sols=sols,
                                                               bin_widths=model['plotting']['bin_widths'],
                                                               varied_pars=['alpha', 'wsmooth'],
                                                               varied_vals=[alphas, ws],
                                                               dist=model['plotting']['distance'],
                                                               force_style=model['plotting']['force_style'],
                                                               save_prefix=model['input_output']['save_prefix'],
                                                               )
    else:
        logging.info('The multifit figure requires alpha and wsmooth to be lists of length <= 2.'
                     'Your lists are length {} and {} --> The multifit figure will not be made.'.format(len(alphas), len(ws)))
        multifit_fig, multifit_axes = None, None

    return multifit_fig, multifit_axes


def output_results(u, v, vis, weights, sol, geom, model, iteration_diagnostics=None):
    r"""
    Save datafiles of fit results; generate and save figures of fit results (see
    frank.io.save_fit, frank.make_figs)

    Parameters
    ----------
    u, v : array, unit = :math:`\lambda`
        u and v coordinates of observations
    vis : array, unit = Jy
        Observed visibilities (complex: real + imag * 1j)
    weights : array, unit = Jy^-2
        Weights assigned to observed visibilities, of the form
        :math:`1 / \sigma^2`
    sol : _HankelRegressor object
        Reconstructed profile using Maximum a posteriori power spectrum
        (see frank.radial_fitters.FrankFitter)
    geom : SourceGeometry object
        Fitted geometry (see frank.geometry.SourceGeometry)
    model : dict
        Dictionary containing model parameters the fit uses
    iteration_diagnostics : _HankelRegressor object, optional, default=None
        Diagnostics of the fit iteration
        (see radial_fitters.FrankFitter.fit)

    Returns
    -------
    figs : Matplotlib `.Figure` instance
        All produced figures, including the GridSpecs
    axes : Matplotlib `~.axes.Axes` class
        Axes for each of the produced figures
    """
<<<<<<< HEAD
    
    io.save_fit(u, v, vis, weights, sol,
                model['input_output']['save_prefix'],
                model['input_output']['save_solution'],
                model['input_output']['save_profile_fit'],
                model['input_output']['save_vis_fit'],
                model['input_output']['save_uvtables'],
                model['input_output']['iteration_diag'],
                iteration_diagnostics,
                model['input_output']['format']
                )

    logging.info('  Plotting results')
=======

    if any([model['input_output']['save_solution'],
            model['input_output']['save_profile_fit'],
            model['input_output']['save_vis_fit'],
            model['input_output']['save_uvtables']
            ]):
            
        io.save_fit(u, v, vis, weights, sol,
                    model['input_output']['save_prefix'],
                    model['input_output']['save_solution'],
                    model['input_output']['save_profile_fit'],
                    model['input_output']['save_vis_fit'],
                    model['input_output']['save_uvtables'],
                    model['input_output']['iteration_diag'],
                    iteration_diagnostics,
                    model['input_output']['format']
                    )
>>>>>>> 0f9f073a


    figs, axes = [], []

    if any([model['plotting']['deprojec_plot'],
            model['plotting']['quick_plot'],
            model['plotting']['full_plot'],
            model['plotting']['diag_plot'],
            model['analysis']['compare_profile']
            ]):

        logging.info('  Plotting results')

        priors = {'alpha': model['hyperparameters']['alpha'],\
                  'wsmooth': model['hyperparameters']['wsmooth'],\
                  'Rmax': model['hyperparameters']['rout'],\
                  'N': model['hyperparameters']['n'],\
                  'p0': model['hyperparameters']['p0']
                  }

        if model['plotting']['deprojec_plot']:
            deproj_fig, deproj_axes = make_figs.make_deprojection_fig(u=u, v=v,
                                                             vis=vis, weights=weights,
                                                             geom=geom,
                                                             bin_widths=model['plotting']['bin_widths'],
                                                             force_style=model['plotting']['force_style'],
                                                             save_prefix=model['input_output']['save_prefix']
                                                             )

            figs.append(deproj_fig)
            axes.append(deproj_axes)

        if model['plotting']['quick_plot']:
            quick_fig, quick_axes = make_figs.make_quick_fig(u=u, v=v, vis=vis,
                                                             weights=weights, sol=sol,
                                                             bin_widths=model['plotting']['bin_widths'],
                                                             priors=priors,
                                                             dist=model['plotting']['distance'],
                                                             logx=model['plotting']['plot_in_logx'],
                                                             force_style=model['plotting']['force_style'],
                                                             save_prefix=model['input_output']['save_prefix'],
                                                             stretch=model['plotting']['stretch'],
                                                             gamma=model['plotting']['gamma'],
                                                             asinh_a=model['plotting']['asinh_a']
                                                             )

            figs.append(quick_fig)
            axes.append(quick_axes)

        if model['plotting']['full_plot']:
            full_fig, full_axes = make_figs.make_full_fig(u=u, v=v, vis=vis,
                                                          weights=weights, sol=sol,
                                                          bin_widths=model['plotting']['bin_widths'],
                                                          priors=priors,
                                                          dist=model['plotting']['distance'],
                                                          logx=model['plotting']['plot_in_logx'],
                                                          force_style=model['plotting']['force_style'],
                                                          save_prefix=model['input_output']['save_prefix'],
                                                          norm_residuals=model['plotting']['norm_residuals'],
                                                          stretch=model['plotting']['stretch'],
                                                          gamma=model['plotting']['gamma'],
                                                          asinh_a=model['plotting']['asinh_a']
                                                          )

            figs.append(full_fig)
            axes.append(full_axes)

        if model['plotting']['diag_plot']:
            diag_fig, diag_axes, _ = make_figs.make_diag_fig(r=sol.r, q=sol.q,
                                                             iteration_diagnostics=iteration_diagnostics,
                                                             iter_plot_range=model['plotting']['iter_plot_range'],
                                                             force_style=model['plotting']['force_style'],
                                                             save_prefix=model['input_output']['save_prefix']
                                                             )

            figs.append(diag_fig)
            axes.append(diag_axes)

        if model['analysis']['compare_profile']:
            dat = np.genfromtxt(model['analysis']['compare_profile']).T

            if len(dat) not in [2,3,4]:
                raise ValueError("The file in your .json's `analysis` --> "
                                 "`compare_profile` must have 2, 3 or 4 "
                                 "columns: r [arcsec], I [Jy / sr], "
                                 "negative uncertainty [Jy / sr] (optional), "
                                 "positive uncertainty [Jy / sr] (optional, "
                                 "assumed equal to negative uncertainty if not "
                                 "provided).")

            r_clean, I_clean = dat[0], dat[1]
            if len(dat) == 3:
                lo_err_clean, hi_err_clean = dat[2], dat[2]
            elif len(dat) == 4:
                lo_err_clean, hi_err_clean = dat[2], dat[3]
            else:
                lo_err_clean, hi_err_clean = None, None
            clean_profile = {'r': r_clean, 'I': I_clean, 'lo_err': lo_err_clean,
                             'hi_err': hi_err_clean}

            mean_convolved = None
            if model['analysis']['clean_beam']['bmaj'] is not None:
                mean_convolved = utilities.convolve_profile(sol.r, sol.mean,
                                                            geom.inc, geom.PA,
                                                            model['analysis']['clean_beam'])

            clean_fig, clean_axes = make_figs.make_clean_comparison_fig(u=u, v=v, vis=vis,
                                                                        weights=weights, sol=sol,
                                                                        clean_profile=clean_profile,
                                                                        bin_widths=model['plotting']['bin_widths'],
                                                                        stretch=model['plotting']['stretch'],
                                                                        gamma=model['plotting']['gamma'],
                                                                        asinh_a=model['plotting']['asinh_a'],
                                                                        mean_convolved=mean_convolved,
                                                                        dist=model['plotting']['distance'],
                                                                        force_style=model['plotting']['force_style'],
                                                                        save_prefix=model['input_output']['save_prefix']
                                                                        )

            figs.append(clean_fig)
            axes.append(clean_axes)

    return figs, axes, model


def perform_bootstrap(u, v, vis, weights, geom, model):
    r"""
    Perform a bootstrap analysis for the Franktenstein fit to a dataset

    Parameters
    ----------
    u, v : array, unit = :math:`\lambda`
        u and v coordinates of observations
    vis : array, unit = Jy
        Observed visibilities (complex: real + imag * 1j)
    weights : array, unit = Jy^-2
        Weights assigned to observed visibilities, of the form
        :math:`1 / \sigma^2`
    geom : SourceGeometry object
        Fitted geometry (see frank.geometry.SourceGeometry)
    model : dict
        Dictionary containing model parameters the fit uses

    Returns
    -------
    boot_fig : Matplotlib `.Figure` instance
        The produced figure, including the GridSpec
    boot_axes : Matplotlib `~.axes.Axes` class
        The axes of the produced figure
    """

    if type(model['hyperparameters']['alpha']) is list or \
    type(model['hyperparameters']['wsmooth']) is list:
        raise ValueError("For the bootstrap, both `alpha` and `wsmooth` in your "
                         "parameter file must be a float, not a list.")

    profiles_bootstrap = []

    if model['hyperparameters']['nonnegative']:
        logging.info('  `nonnegative` is `true` in your parameter file --> '
                     'The best fit nonnegative profile (rather than the mean '
                     'profile) will be saved and used to generate the bootstrap '
                     'figure')

    for trial in range(model['analysis']['bootstrap_ntrials']):
        logging.info(' Bootstrap trial {} of {}'.format(trial + 1,
                                                        model['analysis']['bootstrap_ntrials']))

        u_s, v_s, vis_s, w_s = utilities.draw_bootstrap_sample(
            u, v, vis, weights)

        sol, iteration_diagnostics = perform_fit(u_s, v_s, vis_s, w_s, geom, model)

        if model['hyperparameters']['nonnegative']:
            profiles_bootstrap.append(sol._nonneg)
        else:
            profiles_bootstrap.append(sol.mean)

    bootstrap_path = model['input_output']['save_prefix'] + '_bootstrap.npz'

    logging.info(' Bootstrap complete. Saving fitted brightness profiles and'
                 ' the common set of collocation points')

    np.savez(bootstrap_path, r=sol.r, profiles=np.array(profiles_bootstrap))

    boot_fig, boot_axes = make_figs.make_bootstrap_fig(r=sol.r,
                                                       profiles=profiles_bootstrap,
                                                       force_style=model['plotting']['force_style'],
                                                       save_prefix=model['input_output']['save_prefix']
                                                       )

    return boot_fig, boot_axes


def main(*args):
    """Run the full Frankenstein pipeline to fit a dataset

    Parameters
    ----------
    *args : strings
        Simulates the command line arguments
    """

    model, param_path = parse_parameters(*args)

    u, v, vis, weights = load_data(model)

    geom = determine_geometry(u, v, vis, weights, model)

    if model['modify_data']['baseline_range'] or \
            model['modify_data']['correct_weights'] or \
            model['modify_data']['norm_wle']:
        u, v, vis, weights = alter_data(
            u, v, vis, weights, geom, model)

    if model['analysis']['bootstrap_ntrials']:
        boot_fig, boot_axes = perform_bootstrap(
            u, v, vis, weights, geom, model)

        return boot_fig, boot_axes

    elif type(model['hyperparameters']['alpha']) is list or \
    type(model['hyperparameters']['wsmooth']) is list:
        multifit_fig, multifit_axes = run_multiple_fits(u, v, vis, weights,
                                                        geom, model)

        return multifit_fig, multifit_axes

    else:
        sol, iteration_diagnostics = perform_fit(
            u, v, vis, weights, geom, model)

        figs, axes, model = output_results(u, v, vis, weights, sol, geom, model,
                                           iteration_diagnostics
                                           )

        logging.info('  Updating {} with final parameters used'
                     ''.format(param_path))
        with open(param_path, 'w') as f:
            json.dump(model, f, indent=4)

        logging.info("IT'S ALIVE!!\n")

        return figs, axes


if __name__ == "__main__":
    main()<|MERGE_RESOLUTION|>--- conflicted
+++ resolved
@@ -524,21 +524,6 @@
     axes : Matplotlib `~.axes.Axes` class
         Axes for each of the produced figures
     """
-<<<<<<< HEAD
-    
-    io.save_fit(u, v, vis, weights, sol,
-                model['input_output']['save_prefix'],
-                model['input_output']['save_solution'],
-                model['input_output']['save_profile_fit'],
-                model['input_output']['save_vis_fit'],
-                model['input_output']['save_uvtables'],
-                model['input_output']['iteration_diag'],
-                iteration_diagnostics,
-                model['input_output']['format']
-                )
-
-    logging.info('  Plotting results')
-=======
 
     if any([model['input_output']['save_solution'],
             model['input_output']['save_profile_fit'],
@@ -556,7 +541,6 @@
                     iteration_diagnostics,
                     model['input_output']['format']
                     )
->>>>>>> 0f9f073a
 
 
     figs, axes = [], []
