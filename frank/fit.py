--- conflicted
+++ resolved
@@ -346,15 +346,9 @@
         Diagnostics of the fit iteration
         (see radial_fitters.FrankFitter.fit)
     iter_plot_range : list or None
-<<<<<<< HEAD
-          Range of iterations in the fit over which to
-          plot brightness profile and power spectrum reconstructions. If None,
-          the full range will be plotted
-=======
         Range of iterations in the fit over which to
         plot brightness profile and power spectrum reconstructions. If None,
-        then the full range will be plotted.
->>>>>>> 0985ee87
+        then the full range will be plotted
     bin_widths : list, unit = \lambda
         Bin widths in which to bin the observed visibilities
     save_prefix : string
