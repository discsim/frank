# Frankenstein: 1D disc brightness profile reconstruction from Fourier data
# using non-parametric Gaussian Processes
#
# Copyright (C) 2019-2020  R. Booth, J. Jennings, M. Tazzari
#
# This program is free software: you can redistribute it and/or modify
# it under the terms of the GNU General Public License as published by
# the Free Software Foundation, either version 3 of the License, or
# (at your option) any later version.
#
# This program is distributed in the hope that it will be useful,
# but WITHOUT ANY WARRANTY; without even the implied warranty of
# MERCHANTABILITY or FITNESS FOR A PARTICULAR PURPOSE.  See the
# GNU General Public License for more details.
#
# You should have received a copy of the GNU General Public License
# along with this program.  If not, see <https://www.gnu.org/licenses/>
#
"""This module runs Frankenstein to fit a source's 1D radial brightness profile.
   A default parameter file is used that specifies all options to run the fit
   and output results. Alternatively a custom parameter file can be provided.
"""

from frank import io, make_figs

import os
import sys
import time
import json
import numpy as np

import logging

import frank
frank_path = os.path.dirname(frank.__file__)


def get_default_parameter_file():
    """Get the path to the default parameter file"""
    return os.path.join(frank_path, 'default_parameters.json')


def load_default_parameters():
    """Load the default parameters"""
    return json.load(open(get_default_parameter_file(), 'r'))


def get_parameter_descriptions():
    """Get the description for paramters"""
    with open(os.path.join(frank_path, 'parameter_descriptions.json')) as f:
        param_descrip = json.load(f)
    return param_descrip


def helper():
    param_descrip = get_parameter_descriptions()

    print("""
         Fit a 1D radial brightness profile with Frankenstein (frank) from the
         terminal with `python -m frank.fit`. A .json parameter file is required;
         the default is default_parameters.json and is
         of the form:\n\n {}""".format(json.dumps(param_descrip, indent=4)))


def parse_parameters():
    """
    Read in a .json parameter file to set the fit parameters

    Parameters
    ----------
    parameter_filename : string, default `default_parameters.json`
        Parameter file (.json; see frank.fit.helper)
    uvtable_filename : string
        UVTable file with data to be fit (.txt, .dat, .npy, or .npz).
        The UVTable column format should be:
        u [lambda] v [lambda] Re(V) [Jy] Im(V) [Jy] Weight [Jy^-2]

    Returns
    -------
    model : dict
        Dictionary containing model parameters the fit uses
    """

    import argparse

    default_param_file = os.path.join(frank_path, 'default_parameters.json')

    parser = argparse.ArgumentParser("Run a Frank fit, by default using"
                                     " parameters in default_parameters.json")
    parser.add_argument("-p", "--parameter_filename",
                        default=default_param_file, type=str,
                        help="Parameter file (.json; see frank.fit.helper)")
    parser.add_argument("-uv", "--uvtable_filename", default=None, type=str,
                        help="UVTable file with data to be fit. See"
                             " frank.io.load_uvtable")
    parser.add_argument("--print_parameter_description", default=None,
                        action="store_true",
                        help="Print the full description of each of the fit "
                        "parameters")

    args = parser.parse_args()

    if args.print_parameter_description:
        helper()
        exit()

    model = json.load(open(args.parameter_filename, 'r'))

    if args.uvtable_filename:
        model['input_output']['uvtable_filename'] = args.uvtable_filename

    if ('uvtable_filename' not in model['input_output'] or
            not model['input_output']['uvtable_filename']):
        raise ValueError("uvtable_filename isn't specified."
                         " Set it in the parameter file or run frank with"
                         " python -m frank.fit -uv <uvtable_filename>")

    uv_path = model['input_output']['uvtable_filename']
    if not model['input_output']['save_dir']:
        # If not specified, use the UVTable directory as the save directory
        model['input_output']['save_dir'] = os.path.dirname(uv_path)

    # Add a save prefix to the json for later use.
    model['input_output']['save_prefix'] = save_prefix =  \
        os.path.join(model['input_output']['save_dir'],
                     os.path.splitext(os.path.basename(uv_path))[0])

    log_path = save_prefix + '_frank_fit.log'
    logging.basicConfig(level=logging.INFO,
                        format='%(message)s',
                        handlers=[
                            logging.FileHandler(log_path, mode='w'),
                            logging.StreamHandler()]
                        )

    logging.info('\nRunning frank on'
                 ' {}'.format(model['input_output']['uvtable_filename']))

    # Sanity check some of json parameters
    if model['plotting']['diag_plot']:
        plotting = model['plotting']

        if plotting['iter_plot_range'] is not None:
            err = ValueError("iter_plot_range should be 'null' (None) "
                             "or a list specifying the start and end "
                             "points of the range to be plotted".)
            try:
                if len(plotting['iter_plot_range']) != 2:
                    raise err
            except TypeError:
                raise err

<<<<<<< HEAD
    param_path = save_prefix + '_frank_used_pars.json'
=======
    # Determine the output format to use:
    if model['input_output']['format'] is None:
        model['input_output']['format'] = \
            os.path.splitext(model['input_output']['uvtable_filename'])[1][1:]

    param_path = os.path.join(model['input_output']['save_dir'],
                              'frank_used_pars.json')
>>>>>>> e0f67aa9
    logging.info(
        '  Saving parameters to be used in fit to {}'.format(param_path))
    with open(param_path, 'w') as f:
        json.dump(model, f, indent=4)

    return model


def load_data(data_file):
    r"""
    Read in a UVTable with data to be fit. See frank.io.load_uvtable

    Parameters
    ----------
    data_file : string
        UVTable with columns:
        u [lambda]  v [lambda]  Re(V) [Jy]  Im(V) [Jy] Weight [Jy^-2]

    Returns
    -------
    u, v : array, unit = :math:`\lambda`
        u and v coordinates of observations
    vis : array, unit = Jy
        Observed visibilities (complex: real + imag * 1j)
    weights : array, unit = Jy^-2
        Weights assigned to observed visibilities, of the form
        :math:`1 / \sigma^2`
    """
    logging.info('  Loading UVTable')
    u, v, vis, weights = io.load_uvtable(data_file)

    return u, v, vis, weights


def determine_geometry(u, v, vis, weights, inc, pa, dra, ddec, geometry_type,
                       fit_phase_offset
                       ):
    r"""
    Determine the source geometry (inclination, position angle, phase offset)

    Parameters
    ----------
    u, v : array, unit = :math:`\lambda`
        u and v coordinates of observations
    vis : array, unit = Jy
        Observed visibilities (complex: real + imag * 1j)
    weights : array, unit = Jy^-2
        Weights assigned to observed visibilities, of the form
        :math:`1 / \sigma^2`
    inc: float, unit = deg
        Source inclination
    pa : float, unit = deg
        Source position angle
    dra : float, unit = arcsec
        Source right ascension offset from 0
    ddec : float, unit = arcsec
        Source declination offset from 0
    geometry_type: string, from {'known', 'gaussian'}
        Specifies how the geometry is determined. Options:
            'known' : The user-provided geometry will be used
            'gaussian' : Determine the geometry by fitting a Gaussian
    fit_phase_offset: bool
        Whether to fit for the source's right ascension offset and declination
        offset from 0

    Returns
    -------
    geom : SourceGeometry object
        Fitted geometry (see frank.geometry.SourceGeometry)
    """

    from frank import geometry

    logging.info('  Determining disc geometry')

    if geometry_type == 'known':
        logging.info('    Using your provided geometry for deprojection')
        if all(x == 0 for x in (inc, pa, dra, ddec)):
            logging.info("      N.B.: All geometry parameters are 0, so I won't"
                         " apply any geometry correction to the visibilities")
        geom = geometry.FixedGeometry(inc, pa, dra, ddec)

    elif geometry_type == 'gaussian':
        if fit_phase_offset:
            logging.info('    Fitting Gaussian to determine geometry')
            geom = geometry.FitGeometryGaussian()

        else:
            logging.info('    Fitting Gaussian to determine geometry'
                         ' (not fitting for phase center)')
            geom = geometry.FitGeometryGaussian(phase_centre=(dra, ddec))

        t1 = time.time()
        geom.fit(u, v, vis, weights)
        logging.info('    Time taken for geometry %.1f sec' %
                     (time.time() - t1))
    else:
        raise ValueError("geometry_type must be one of 'known' or 'gaussian'")

    logging.info('    Using: inc  = {:.2f} deg,\n           PA   = {:.2f} deg,\n'
                 '           dRA  = {:.2e} mas,\n'
                 '           dDec = {:.2e} mas'.format(geom.inc, geom.PA,
                                                       geom.dRA*1e3,
                                                       geom.dDec*1e3))

    # Store geometry
    geom = geom.clone()

    return geom


def perform_fit(u, v, vis, weights, geom, rout, n, alpha, wsmooth, max_iter,
                return_iteration_diag, diag_plot
                ):
    r"""
    Deproject the observed visibilities and fit them for the brightness profile

    Parameters
    ----------
    u, v : array, unit = :math:`\lambda`
        u and v coordinates of observations
    vis : array, unit = Jy
        Observed visibilities (complex: real + imag * 1j)
    weights : array, unit = Jy^-2
        Weights assigned to observed visibilities, of the form
        :math:`1 / \sigma^2`
    geom : SourceGeometry object
        Fitted geometry (see frank.geometry.SourceGeometry)
    rout : float, unit = arcsec
        Maximum disc radius in the fit (best to overestimate size of source)
    n : int
        Number of collocation points used in the fit
        (suggested range 100 - 300)
    alpha : float
        Order parameter for the power spectrum's inverse Gamma prior
        (suggested range 1.00 - 1.50)
    wsmooth : float
        Strength of smoothing applied to the power spectrum
        (suggested range 10^-4 - 10^-1)
    max_iter : int
        Maximum number of fit iterations
    return_iteration_diag : bool
        Whether to return diagnostics of the fit iteration
        (see radial_fitters.FrankFitter.fit)
    diag_plot : bool
        A check for whether to return diagnostics of the fit iteration
        (if frank.make_figs.make_diag_fig is being called,
        return_iteration_diag must be True)

    Returns
    -------
    sol : _HankelRegressor object
        Reconstructed profile using Maximum a posteriori power spectrum
        (see frank.radial_fitters.FrankFitter)
    iteration_diag : _HankelRegressor object
        Diagnostics of the fit iteration
        (see radial_fitters.FrankFitter.fit)
    """

    from frank import radial_fitters

    logging.info('  Fitting for brightness profile')

    need_iterations = return_iteration_diag or diag_plot

    FF = radial_fitters.FrankFitter(Rmax=rout, N=n, geometry=geom,
                                    alpha=alpha, weights_smooth=wsmooth,
                                    max_iter=max_iter,
                                    store_iteration_diagnostics=need_iterations
                                    )

    t1 = time.time()
    sol = FF.fit(u, v, vis, weights)
    logging.info('    Time taken to fit profile (with {:.0e} visibilities and'
                 '{:d} collocation points) {:.1f} sec'.format(len(vis), n,
                                                              time.time() - t1))

    if need_iterations:
        return sol, FF.iteration_diagnostics
    else:
        return [sol, ]


<<<<<<< HEAD
def output_results(u, v, vis, weights, sol, iteration_diag, iter_plot_range,
                   bin_widths, save_prefix,
                   save_profile_fit, save_vis_fit, save_uvtables,
                   save_iteration_diag, full_plot, quick_plot, diag_plot,
=======
def output_results(u, v, vis, weights, geom, sol, bin_widths, output_format,
                   save_dir, uvtable_filename, save_profile_fit, save_vis_fit,
                   save_uvtables, save_iteration_diag, full_plot, quick_plot,
>>>>>>> e0f67aa9
                   force_style=True, dist=None
                   ):
    r"""
    Save datafiles of fit results; generate and save figures of fit results (see
    frank.io.save_fit, frank.make_figs.make_full_fig,
    frank.make_figs.make_quick_fig, frank.make_figs.make_diag_fig)

    Parameters
    ----------
    u, v : array, unit = :math:`\lambda`
        u and v coordinates of observations
    vis : array, unit = Jy
        Observed visibilities (complex: real + imag * 1j)
    weights : array, unit = Jy^-2
        Weights assigned to observed visibilities, of the form
        :math:`1 / \sigma^2`
    sol : _HankelRegressor object
        Reconstructed profile using Maximum a posteriori power spectrum
        (see frank.radial_fitters.FrankFitter)
    iteration_diag : _HankelRegressor object
        Diagnostics of the fit iteration
        (see radial_fitters.FrankFitter.fit)
    iter_plot_range : list or None
        Range of iterations in the fit over which to
        plot brightness profile and power spectrum reconstructions. If None,
        then the full range will be plotted
    bin_widths : list, unit = \lambda
        Bin widths in which to bin the observed visibilities
    save_prefix : string
        Prefix for output filenames
    save_profile_fit : bool
        Whether to save fitted brightness profile
    save_vis_fit : bool
        Whether to save fitted visibility distribution
    save_uvtables : bool
        Whether to save fitted and residual UV tables.
        NOTE: These are reprojected
    save_iteration_diag : bool
        Whether to save diagnostics of the fit iteration
    full_plot : bool
        Whether to make a figure more fully showing the fit and its
        diagnostics
    quick_plot : bool
        Whether to make a figure showing the simplest plots of the fit
    diag_plot : bool
        Whether to make a figure showing convergence diagnostics for the fit
    force_style: bool, default = True
        Whether to use preconfigured matplotlib rcParams in generated figures
    dist : float, optional, unit = AU, default = None
        Distance to source, used to show second x-axis for brightness profile
    """

    logging.info('  Plotting results')

    figs = []
    axes = []

    if quick_plot:
        logging.info('    Making quick figure')
        quick_fig, quick_axes = make_figs.make_quick_fig(u, v, vis, weights, sol, bin_widths, dist,
                                                         force_style, save_prefix
                                                         )

        figs.append(quick_fig)
        axes.append(quick_axes)

    if full_plot:
        logging.info('    Making full figure')
        full_fig, full_axes = make_figs.make_full_fig(u, v, vis, weights, sol, bin_widths, dist,
                                                      force_style, save_prefix
                                                      )

        figs.append(full_fig)
        axes.append(full_axes)

    if diag_plot:
        if iter_plot_range is not None:
            if iter_plot_range[1] > iteration_diag['num_iterations']:
                if iter_plot_range[0] < iteration_diag['num_iterations']:
                    logging.info('    Upper limit of iteration plot range '
                                 'exceeds number of iterations, truncating '
                                 'to the number of iterations used')
                    iter_plot_range = [iter_plot_range[0],
                                       iteration_diag['num_iterations']]
                else:
                    logging.info('    Lower limit of iteration plot range '
                                 'exceeds number of iterations, no iterations '
                                 'will be plotted')
                    iter_plot_range = [iteration_diag['num_iterations'],
                                       iteration_diag['num_iterations']]

        diag_fig, diag_axes = make_figs.make_diag_fig(sol.r, sol.q,
                                                      iteration_diag,
                                                      iter_plot_range,
                                                      force_style, save_prefix
                                                      )

        figs.append(diag_fig)
        axes.append(diag_axes)

    logging.info('  Saving results')

    io.save_fit(u, v, vis, weights, sol, save_prefix,
                save_profile_fit, save_vis_fit, save_uvtables,
<<<<<<< HEAD
                save_iteration_diag, iteration_diag
=======
                save_iteration_diag, format=output_format
>>>>>>> e0f67aa9
                )

    return figs, axes


def main():
    model = parse_parameters()

    u, v, vis, weights = load_data(model['input_output']['uvtable_filename'])

    geom = determine_geometry(u, v, vis, weights,
                              model['geometry']['inc'],
                              model['geometry']['pa'],
                              model['geometry']['dra'],
                              model['geometry']['ddec'],
                              model['geometry']['geometry_type'],
                              model['geometry']['fit_phase_offset']
                              )

    sol, iteration_diagnostics = perform_fit(u, v, vis, weights, geom,
                                             model['hyperpriors']['rout'],
                                             model['hyperpriors']['n'],
                                             model['hyperpriors']['alpha'],
                                             model['hyperpriors']['wsmooth'],
                                             model['hyperpriors']['max_iter'],
                                             model['input_output']['iteration_diag'],
                                             model['plotting']['diag_plot']
                                             )

    figs = output_results(u, v, vis, weights, sol, iteration_diagnostics,
                          model['plotting']['iter_plot_range'],
                          model['plotting']['bin_widths'],
<<<<<<< HEAD
                          model['input_output']['save_prefix'],
=======
                          model['input_output']['format'],
                          model['input_output']['save_dir'],
                          model['input_output']['uvtable_filename'],
                          model['input_output']['save_profile_fit'],
>>>>>>> e0f67aa9
                          model['input_output']['save_vis_fit'],
                          model['input_output']['save_uvtables'],
                          model['input_output']['iteration_diag'],
                          model['plotting']['full_plot'],
                          model['plotting']['quick_plot'],
                          model['plotting']['diag_plot'],
                          model['plotting']['force_style'],
                          model['plotting']['dist']
                          )

    logging.info("IT'S ALIVE!!\n")

    return figs


if __name__ == "__main__":
    main()<|MERGE_RESOLUTION|>--- conflicted
+++ resolved
@@ -150,17 +150,8 @@
             except TypeError:
                 raise err
 
-<<<<<<< HEAD
     param_path = save_prefix + '_frank_used_pars.json'
-=======
-    # Determine the output format to use:
-    if model['input_output']['format'] is None:
-        model['input_output']['format'] = \
-            os.path.splitext(model['input_output']['uvtable_filename'])[1][1:]
-
-    param_path = os.path.join(model['input_output']['save_dir'],
-                              'frank_used_pars.json')
->>>>>>> e0f67aa9
+
     logging.info(
         '  Saving parameters to be used in fit to {}'.format(param_path))
     with open(param_path, 'w') as f:
@@ -344,16 +335,10 @@
         return [sol, ]
 
 
-<<<<<<< HEAD
-def output_results(u, v, vis, weights, sol, iteration_diag, iter_plot_range,
-                   bin_widths, save_prefix,
-                   save_profile_fit, save_vis_fit, save_uvtables,
-                   save_iteration_diag, full_plot, quick_plot, diag_plot,
-=======
-def output_results(u, v, vis, weights, geom, sol, bin_widths, output_format,
-                   save_dir, uvtable_filename, save_profile_fit, save_vis_fit,
+def output_results(u, v, vis, weights, geom, sol, iteration_diag, iter_plot_range,
+                   bin_widths, output_format, save_prefix,
+                   save_profile_fit, save_vis_fit,
                    save_uvtables, save_iteration_diag, full_plot, quick_plot,
->>>>>>> e0f67aa9
                    force_style=True, dist=None
                    ):
     r"""
@@ -458,11 +443,8 @@
 
     io.save_fit(u, v, vis, weights, sol, save_prefix,
                 save_profile_fit, save_vis_fit, save_uvtables,
-<<<<<<< HEAD
-                save_iteration_diag, iteration_diag
-=======
-                save_iteration_diag, format=output_format
->>>>>>> e0f67aa9
+                save_iteration_diag, iteration_diag,
+                format=output_format
                 )
 
     return figs, axes
@@ -495,14 +477,9 @@
     figs = output_results(u, v, vis, weights, sol, iteration_diagnostics,
                           model['plotting']['iter_plot_range'],
                           model['plotting']['bin_widths'],
-<<<<<<< HEAD
+                          model['input_output']['format'],                          
                           model['input_output']['save_prefix'],
-=======
-                          model['input_output']['format'],
-                          model['input_output']['save_dir'],
-                          model['input_output']['uvtable_filename'],
                           model['input_output']['save_profile_fit'],
->>>>>>> e0f67aa9
                           model['input_output']['save_vis_fit'],
                           model['input_output']['save_uvtables'],
                           model['input_output']['iteration_diag'],
