--- conflicted
+++ resolved
@@ -1,20 +1,12 @@
 {
   "input_output" : {
     "uvtable_filename" : "",
-<<<<<<< HEAD
-    "save_dir"	       : "",
-    "save_profile_fit" : true,
-    "save_vis_fit"     : true,
-    "save_uvtables"    : false,
-    "iteration_diag"   : true
-=======
     "save_dir"         : "",
     "save_profile_fit" : true,
     "save_vis_fit"     : true,
     "save_uvtables"    : false,
     "iteration_diag"   : true,
     "format"           : null      
->>>>>>> e0f67aa9
   },
 
   "modify_data" : {
@@ -47,11 +39,7 @@
     "save_figs"        : true,
     "dist"             : null,
     "force_style"      : true,
-<<<<<<< HEAD
     "bin_widths"       : [1e3, 5e4],
     "iter_plot_range"  : null
-=======
-    "bin_widths"       : [1e3, 5e4]
->>>>>>> e0f67aa9
   }
 }