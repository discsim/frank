# Frankenstein: 1D disc brightness profile reconstruction from Fourier data
# using non-parametric Gaussian Processes
#
# Copyright (C) 2019-2020  R. Booth, J. Jennings, M. Tazzari
#
# This program is free software: you can redistribute it and/or modify
# it under the terms of the GNU General Public License as published by
# the Free Software Foundation, either version 3 of the License, or
# (at your option) any later version.
#
# This program is distributed in the hope that it will be useful,
# but WITHOUT ANY WARRANTY; without even the implied warranty of
# MERCHANTABILITY or FITNESS FOR A PARTICULAR PURPOSE.  See the
# GNU General Public License for more details.
#
# You should have received a copy of the GNU General Public License
# along with this program.  If not, see <https://www.gnu.org/licenses/>
#
"""This module runs tests to confirm Frankenstein is working correctly."""

import numpy as np
import os
import json

from frank.hankel import DiscreteHankelTransform
from frank.radial_fitters import FourierBesselFitter, FrankFitter
from frank.geometry import FixedGeometry, FitGeometryGaussian
from frank.constants import deg_to_rad
from frank.utilities import UVDataBinner
from frank.io import load_uvtable, save_uvtable
from frank import fit


def test_hankel_gauss():
    """Check the Hankel transform"""

    def gauss_real_space(r):
        x = r
        return np.exp(-0.5 * x * x)

    def gauss_vis_space(q):
        qs = (2 * np.pi) * q
        return np.exp(-0.5 * qs * qs) * (2 * np.pi)

    DHT = DiscreteHankelTransform(5.0, 100)

    Ir = gauss_real_space(DHT.r)
    Iq = gauss_vis_space(DHT.q)

    # Test at the DHT points.
    # Use a large error estimate because the DHT is approximate
    np.testing.assert_allclose(Iq, DHT.transform(Ir, direction='forward'),
                               atol=1e-5, rtol=0, err_msg="Forward DHT")

    np.testing.assert_allclose(Ir, DHT.transform(Iq, direction='backward'),
                               atol=1e-5, rtol=0, err_msg="Inverse DHT")

    # Test at generic points.
    # Larger error needed
    q = np.linspace(0.0, 1.0, 25)
    np.testing.assert_allclose(gauss_vis_space(q),
                               DHT.transform(Ir, q=q, direction='forward'),
                               atol=1e-4, rtol=0, err_msg="Generic Forward DHT")

    r = np.linspace(0, 5.0, 25)
    np.testing.assert_allclose(gauss_real_space(r),
                               DHT.transform(Iq, q=r, direction='backward'),
                               atol=1e-4, rtol=0, err_msg="Generic Inverse DHT")

    # Check the coefficients matrix works
    Hf = DHT.coefficients(direction='forward')
    Hb = DHT.coefficients(direction='backward')

    np.testing.assert_allclose(np.dot(Hf, Ir),
                               DHT.transform(Ir, direction='forward'),
                               rtol=1e-7, err_msg="Forward DHT Coeffs")
    np.testing.assert_allclose(np.dot(Hb, Iq),
                               DHT.transform(Iq, direction='backward'),
                               rtol=1e-7, err_msg="Inverse DHT Coeffs")

    # Compare cached vs non-cached DHT points
    np.testing.assert_allclose(DHT.coefficients(q=DHT.q),
                               DHT.coefficients(),
                               atol=1e-12, rtol=0,
                               err_msg="Cached forward DHT Coeffs"
                               )
    np.testing.assert_allclose(DHT.coefficients(q=DHT.r, direction='backward'),
                               DHT.coefficients(direction='backward'),
                               atol=1e-12, rtol=0,
                               err_msg="Cached inverse DHT Coeffs"
                               )


def test_import_data():
    """Check the UVTable import function works for a .txt"""
    load_uvtable('tutorials/test_datafile.txt')


def load_AS209(uv_cut=None):
    """Load data for subsequent tests"""
    uv_AS209_DSHARP = np.load('tutorials/AS209_continuum.npz')
    geometry = FixedGeometry(dRA=-1.9e-3, dDec=2.5e-3, inc=34.97,
                             PA=85.76)

    if uv_cut is not None:
        u, v = [uv_AS209_DSHARP[x] for x in ['u', 'v']]

        q = np.hypot(*geometry.deproject(u,v))

        keep = q < uv_cut

        cut_data = {}
        for key in  uv_AS209_DSHARP:
            if key not in { 'u', 'v', 'V', 'weights' }:
                continue
            cut_data[key] = uv_AS209_DSHARP[key][keep]

        uv_AS209_DSHARP = cut_data

    return uv_AS209_DSHARP, geometry


def test_fit_geometry():
    """Check the geometry fit on a subset of the AS209 data"""
    AS209, _ = load_AS209()
    u, v, vis, weights = [AS209[k][::100] for k in ['u', 'v', 'V', 'weights']]

    geom = FitGeometryGaussian()
    geom.fit(u, v, vis, weights)

    np.testing.assert_allclose([geom.PA, geom.inc, 1e3 * geom.dRA,
                                1e3 * geom.dDec],
                               [1.4916013559412147 / deg_to_rad,
                                -0.5395904796783955 / deg_to_rad,
                                -0.6431627790617276, -1.161768824369382],
                               err_msg="Gaussian geometry fit")


def test_fourier_bessel_fitter():
    """Check FourierBesselFitter fitting routine with AS 209 dataset"""
    AS209, geometry = load_AS209()

    u, v, vis, weights = [AS209[k] for k in ['u', 'v', 'V', 'weights']]

    Rmax = 1.6

    FB = FourierBesselFitter(Rmax, 20, geometry=geometry)

    sol = FB.fit(u, v, vis, weights)
    expected = np.array([1.89446696e+10, 1.81772972e+10, 1.39622125e+10,
                         1.20709653e+10,
                         9.83716859e+09, 3.26308106e+09, 2.02453146e+08,
                         4.73919867e+09,
                         1.67911877e+09, 1.73161931e+08, 4.50233539e+08,
                         3.57108466e+08,
                         4.04216831e+09, 1.89085113e+09, 6.73819228e+08,
                         5.50895976e+08,
                         1.53683576e+08, 1.02413038e+08, 2.32589333e+07,
                         3.33260713e+07
                         ])

    np.testing.assert_allclose(sol.mean, expected,
                               err_msg="Testing FourierBessel Fit to AS 209")


def test_frank_fitter():
    """Check FrankFitter fitting routine with AS 209 dataset"""
    AS209, geometry = load_AS209(uv_cut=1e6)

    u, v, vis, weights = [AS209[k] for k in ['u', 'v', 'V', 'weights']]

    Rmax = 1.6

    FF = FrankFitter(Rmax, 20, geometry, alpha=1.05, weights_smooth=1e-2)

    sol = FF.fit(u, v, vis, weights)
    expected = np.array([
         2.007565323969626999e+10,  1.843519801944299698e+10,
         1.349007486432532310e+10,  1.272366226872675896e+10,
         1.034881390038976860e+10,  2.579120285502616405e+09,
         6.974036526280273199e+08,  4.127651298085847378e+09,
         2.502142350921279907e+09, -2.756869487129538059e+08,
         2.823359106868867278e+08,  8.706525814211348295e+08,
         3.257354471853072166e+09,  3.112075096447698593e+09,
        -5.146053743384782672e+08,  1.491212688054856777e+09,
        -5.191258159130128026e+08,  5.100511550974740982e+08,
        -1.922647420605963767e+08,  8.068002451905013621e+07,
    ])

    np.testing.assert_allclose(sol.mean, expected,
                               err_msg="Testing Frank Fit to AS 209")


def test_fit_geometry_inside():
    """Check the geometry fit embedded in a call to FrankFitter"""
    AS209, _ = load_AS209(uv_cut=1e6)

    u, v, vis, weights = [AS209[k][::100] for k in ['u', 'v', 'V', 'weights']]

    Rmax = 1.6

    FF = FrankFitter(Rmax, 20, FitGeometryGaussian(),
                     alpha=1.05, weights_smooth=1e-2)

    sol = FF.fit(u, v, vis, weights)

    geom = sol.geometry
    np.testing.assert_allclose([geom.PA, geom.inc, 1e3 * geom.dRA,
                                1e3 * geom.dDec],
                               [86.46568992560152, -34.5071920284988,
                                0.20818634201418384, -2.0988159662202714],
                               err_msg="Gaussian geometry fit inside Frank fit")

def test_throw_error_on_bad_q_range():
    """Check that frank correctly raises an error when the
    q range is bad."""
    AS209, geometry = load_AS209()

    u, v, vis, weights = [AS209[k][::100] for k in ['u', 'v', 'V', 'weights']]

    Rmax = 1.6

    FF = FrankFitter(Rmax, 20, geometry,
                     alpha=1.05, weights_smooth=1e-2)

    try:
        sol = FF.fit(u, v, vis, weights)
        raise RuntimeError("Expected ValueError due to bad range")
    except ValueError:
        pass

def test_uvbin():
    """Check the uv-data binning routine"""
    AS209, geometry = load_AS209()

    uv = np.hypot(*geometry.deproject(AS209['u'], AS209['v']))

    uvbin = UVDataBinner(uv, AS209['V'], AS209['weights'], 50e3)

    uvmin = 1e6
    uvmax = 1e6 + 50e3

    idx = (uv >= uvmin) & (uv < uvmax)

    widx = AS209['weights'][idx]

    w = np.sum(widx)
    V = np.sum(widx*AS209['V'][idx]) / w
    q = np.sum(widx*uv[idx]) / w

    i = (uvbin.uv >= uvmin) & (uvbin.uv < uvmax)

    np.testing.assert_allclose(q, uvbin.uv[i])
    np.testing.assert_allclose(V, uvbin.V[i])
    np.testing.assert_allclose(w, uvbin.weights[i])
    np.testing.assert_allclose(len(widx), uvbin.bin_counts[i])


def _run_pipeline(geometry='gaussian', fit_phase_offset=True):
    """Check the full pipeline that performs a fit and outputs results"""

<<<<<<< HEAD
    # Build a subset of the data that we'll load during the fit
    AS209, AS209_geometry = load_AS209()
=======
    # First job is to build a sub-set of the data that we want to load

    AS209, AS209_geometry = load_AS209(uv_cut=1e6)
>>>>>>> fff7832b
    u, v, vis, weights = [AS209[k][::100] for k in ['u', 'v', 'V', 'weights']]

    tmp_dir = '/tmp/frank/tests'
    os.makedirs(tmp_dir, exist_ok=True)

    uv_table = os.path.join(tmp_dir, 'small_uv.npz')
    save_uvtable(uv_table, u, v, vis, weights)

    # Build a parameter file
    params = fit.load_default_parameters()

    params['input_output']['uvtable_filename'] = uv_table

    # Set the model parameters
    params['hyperpriors']['n'] = 20
    params['hyperpriors']['rout'] = 1.6
    params['hyperpriors']['alpha'] = 1.05
    params['hyperpriors']['wmsooth'] = 1e-2

    geom = params['geometry']
    geom['type'] = geometry
    geom['fit_phase_offset'] = fit_phase_offset
    geom['inc'] = AS209_geometry.inc
    geom['pa'] = AS209_geometry.PA
    geom['dra'] = AS209_geometry.dRA
    geom['ddec'] = AS209_geometry.dDec

    # Save the new parameter file
    param_file = os.path.join(tmp_dir, 'params.json')
    with open(param_file, 'w') as f:
        json.dump(params, f)

    # Call the pipeline to perform the fit
    fit.main(['-p', param_file])


def test_pipeline_full_geom():
    """Check the full fit pipeline when fitting for the disc's inc, PA, dRA, dDec"""
    _run_pipeline('gaussian', True)


def test_pipeline_no_phase():
    """Check the full fit pipeline when fitting for the disc's inc, PA"""
    _run_pipeline('gaussian', False)


def test_pipeline_known_geom():
    """Check the full fit pipeline when supplying a known disc geometry"""
    _run_pipeline('known')<|MERGE_RESOLUTION|>--- conflicted
+++ resolved
@@ -259,14 +259,9 @@
 def _run_pipeline(geometry='gaussian', fit_phase_offset=True):
     """Check the full pipeline that performs a fit and outputs results"""
 
-<<<<<<< HEAD
     # Build a subset of the data that we'll load during the fit
-    AS209, AS209_geometry = load_AS209()
-=======
-    # First job is to build a sub-set of the data that we want to load
-
     AS209, AS209_geometry = load_AS209(uv_cut=1e6)
->>>>>>> fff7832b
+
     u, v, vis, weights = [AS209[k][::100] for k in ['u', 'v', 'V', 'weights']]
 
     tmp_dir = '/tmp/frank/tests'
